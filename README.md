--- conflicted
+++ resolved
@@ -54,14 +54,11 @@
 - [x] Digibyte (DGB)
 - [x] Internet Computer (ICP)
 - [x] XRP
-<<<<<<< HEAD
 - [x] Cardano (ADA)
-=======
 - [x] Cosmos (ATOM)
 - [x] Celestia (TIA)
 - [x] Cudos
 - [x] Aura
->>>>>>> a79f8936
 
 #### Coming soon | Under development:
 
