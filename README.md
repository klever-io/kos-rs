--- conflicted
+++ resolved
@@ -46,16 +46,13 @@
 - [x] Optimism (OP)
 - [x] Polygon zkEVM
 - [x] Stolz
-<<<<<<< HEAD
 - [x] Solana (SOL)
-=======
 - [x] Litecoin (LTC)
 - [x] Syscoin (SYS)
 - [x] Dogecoin (DOGE)
 - [x] Dash
 - [x] Digibyte (DGB)
 - [x] Internet Computer (ICP)
->>>>>>> 018253d3
 
 #### Coming soon | Under development:
 
@@ -64,12 +61,8 @@
 - Celestia (TIA)
 - Cudos
 - Aura
-<<<<<<< HEAD
-- Internet Computer (ICP)
 - BNB Chain
-=======
 - Solana (SOL)
->>>>>>> 018253d3
 - Bitcoin Cash (BCH)
 - Cardano (ADA)
 - Aptos (APT)
