--- conflicted
+++ resolved
@@ -1,20 +1,13 @@
 {
     "rust-analyzer.linkedProjects": [
-<<<<<<< HEAD
-        "./packages/kos/Cargo.toml",
-        "./packages/kos-web/Cargo.toml",
-        "./packages/kos-hardware/Cargo.toml",
-        "./packages/kos-mobile/Cargo.toml",
-    ]
-=======
         "packages/kos/Cargo.toml",
         "packages/kos-codec/Cargo.toml",
         "packages/kos-mobile/Cargo.toml",
-        "packages/kos-web/Cargo.toml"
+        "packages/kos-web/Cargo.toml",
+        "./packages/kos-hardware/Cargo.toml",
     ],
     "[rust]": {
         "editor.defaultFormatter": "rust-lang.rust-analyzer",
         "editor.formatOnSave": true
     }
->>>>>>> 9e746c70
 }