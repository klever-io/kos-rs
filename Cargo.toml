--- conflicted
+++ resolved
@@ -2,11 +2,8 @@
 # https://doc.rust-lang.org/edition-guide/rust-2021/default-cargo-resolver.html#details
 resolver = "2"
 members = [
-<<<<<<< HEAD
-    "packages/kos", "packages/kos-mobile", "packages/kos-web", "packages/kos-hardware"
-=======
-    "packages/kos", "packages/kos-codec", "packages/kos-mobile", "packages/kos-web",
->>>>>>> 9e746c70
+    "packages/kos", "packages/kos-mobile", "packages/kos-web", "packages/kos-hardware",
+    "packages/kos-codec",
 ]
 # This makes the compiled code faster and smaller, but it makes compiling slower,
 # so it's only enabled in release mode.
@@ -54,8 +51,4 @@
 lazy_static = "1.4.0"
 thiserror = "1.0"
 
-<<<<<<< HEAD
-kos = { version = "0.2.12", path = "./packages/kos", default-features = false, features = ["not-ksafe"] }
-=======
-kos = { version = "0.2.13", path = "./packages/kos", default-features = false }
->>>>>>> 9e746c70
+kos = { version = "0.2.13", path = "./packages/kos", default-features = false }