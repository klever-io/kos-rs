[workspace]
# https://doc.rust-lang.org/edition-guide/rust-2021/default-cargo-resolver.html#details
resolver = "2"
members = [
    "packages/kos",
    "packages/kos-mobile",
    "packages/kos-web",
    "packages/kos-hardware",
    "packages/kos-codec",
]
# This makes the compiled code faster and smaller, but it makes compiling slower,
# so it's only enabled in release mode.
# lto = true

# See more keys and their definitions at https://doc.rust-lang.org/cargo/reference/manifest.html
[profile.hardware]
inherits = "release"
opt-level = 'z'      # Optimize for size
lto = true           # Enable Link Time Optimization
panic = 'abort'      # Generally reduces size for embedded systems
codegen-units = 1    # more aggressive code merging
strip = true         # Strip symbols from the final binary

[workspace.package]
authors = ["Klever <kos@klever.io>"]
edition = "2021"
homepage = "https://klever.org/"
license = "Apache-2.0"
repository = "https://github.com/kleverio/kos-rs"
rust-version = "1.69.0"
version = "0.2.15"

[workspace.dependencies]
bech32 = "0.9.1"
sha2 = { version = "0.10" }
sha3 = { version = "0.10" }
hmac = { version = "0.12" }
secp256k1 = { version = "0.27", features = [
    "recovery",
    "rand",
    "bitcoin_hashes",
] }
ed25519-dalek = { version = "2" }
coins-bip32 = { version = "0.8", default-features = false }
coins-bip39 = { version = "0.8", default-features = false, features = [
    "english",
] }
bytes = { version = "1.4.0", default-features = false }
hex = { version = "0.4.3", default-features = false }
rand = "0.8"

prost = "0.11"
prost-types = "0.11"


lazy_static = "1.4.0"


lwk_common = "0.8.0"
reqwest = { version = "0.12", default-features = false, feature = [
    "rustls-tls",
    "blocking",
    "json",
] }
wasm-bindgen = "0.2"
uniffi = { version = "0.28.1" }
enum_delegate = "0.2"
serde = { version = "1.0", default-features = false }
serde_json = "1.0"
thiserror = "1.0"
kos-mobile = { version = "0.1.0", path = "./packages/kos-mobile", default-features = false }
lwk_signer = "0.8.0"
lwk_wollet = { git = "https://github.com/breez/lwk", branch = "breez-sdk-liquid-0.6.3" }
ecies = { version = "0.2.7", default-features = false, features = ["pure"] }


<<<<<<< HEAD
kos = { version = "0.2.13", path = "./packages/kos", default-features = false, features = [
    "not-ksafe",
] }
=======
kos = { version = "0.2.15", path = "./packages/kos", default-features = false, features = ["not-ksafe"] }
>>>>>>> 4163f546
<|MERGE_RESOLUTION|>--- conflicted
+++ resolved
@@ -57,7 +57,7 @@
 
 
 lwk_common = "0.8.0"
-reqwest = { version = "0.12", default-features = false, feature = [
+reqwest = { version = "0.12", default-features = false, features = [
     "rustls-tls",
     "blocking",
     "json",
@@ -73,11 +73,4 @@
 lwk_wollet = { git = "https://github.com/breez/lwk", branch = "breez-sdk-liquid-0.6.3" }
 ecies = { version = "0.2.7", default-features = false, features = ["pure"] }
 
-
-<<<<<<< HEAD
-kos = { version = "0.2.13", path = "./packages/kos", default-features = false, features = [
-    "not-ksafe",
-] }
-=======
-kos = { version = "0.2.15", path = "./packages/kos", default-features = false, features = ["not-ksafe"] }
->>>>>>> 4163f546
+kos = { version = "0.2.15", path = "./packages/kos", default-features = false, features = ["not-ksafe"] }