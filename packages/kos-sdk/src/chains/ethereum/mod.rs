--- conflicted
+++ resolved
@@ -253,15 +253,9 @@
         // Update addr_receiver for non-ETH token.
         if !is_eth_token {
             // update contract data for token transfer
-<<<<<<< HEAD
-            let contract = erc20::get_contract_erc20();
+            let contract = evm20::get_contract_evm20();
             let func = contract.function("transfer").map_err(|e| {
                 Error::InvalidMessage(format!("failed to get transfer function: {}", e))
-=======
-            let contract = evm20::get_contract_evm20();
-            let func = contract.function("transferFrom").map_err(|e| {
-                Error::InvalidMessage(format!("failed to get transferFrom function: {}", e))
->>>>>>> 743eea1d
             })?;
 
             let encoded = func
