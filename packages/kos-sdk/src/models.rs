use crate::chain::Chain;
use crate::chains::{ETH, KLV, TRX};
use kos_types::{error::Error, hash::Hash};
use serde::{Deserialize, Serialize};
use wasm_bindgen::prelude::*;

<<<<<<< HEAD
use crate::chain::Chain;
use crate::chains::DOT;

=======
>>>>>>> 67de2505
#[derive(Debug, Clone, Serialize)]
#[wasm_bindgen]
pub struct BroadcastResult {
    #[wasm_bindgen(skip)]
    pub tx: Transaction,
}

#[wasm_bindgen]
impl BroadcastResult {
    #[wasm_bindgen(constructor)]
    pub fn new(tx: Transaction) -> Self {
        Self { tx }
    }

    #[wasm_bindgen(js_name = hash)]
    pub fn hash(&self) -> Hash {
        self.tx.hash
    }

    #[allow(clippy::inherent_to_string)]
    #[wasm_bindgen(js_name = toString)]
    pub fn to_string(&self) -> String {
        serde_json::to_string(&self).unwrap()
    }
}
#[derive(Default, Deserialize, Serialize, Clone, Debug)]
#[wasm_bindgen]
pub struct PathOptions {
    #[wasm_bindgen(skip)]
    pub index: u32,
    #[wasm_bindgen(skip)]
    pub is_legacy: Option<bool>,
}

#[wasm_bindgen]
impl PathOptions {
    #[wasm_bindgen(constructor)]
    pub fn constructor() -> Self {
        Self::default()
    }

    pub fn new(index: u32) -> Self {
        Self {
            index,
            is_legacy: Some(false),
        }
    }
    #[wasm_bindgen(js_name = setIndex)]
    pub fn set_index(&mut self, index: u32) {
        self.index = index;
    }
    #[wasm_bindgen(js_name = setLegacy)]
    pub fn set_legacy(&mut self, is_legacy: bool) {
        self.is_legacy = Some(is_legacy);
    }
}

// create enum variant list of transaction types supported
kos_types::enum_thing! {
    enum TransactionRaw {
        Klever(kos_proto::klever::Transaction),
        Tron(kos_proto::tron::Transaction),
        Ethereum(super::chains::ETHTransaction),
        Polygon(super::chains::MATICTransaction),
        Bitcoin(super::chains::BTCTransaction),
        Polkadot(super::chains::DOTTransaction)
    }
}

// create enum variant list of transaction types supported
kos_types::enum_thing! {
    enum Options {
        Klever(kos_proto::options::KLVOptions),
        Tron(kos_proto::options::TRXOptions),
        Ethereum(kos_proto::options::ETHOptions),
        Polygon(kos_proto::options::MATICOptions),
        Bitcoin(kos_proto::options::BTCOptions),
    }
}

#[derive(Debug, Clone, Serialize, Deserialize)]
#[wasm_bindgen]
/// Transaction Handler
pub struct SendOptions {
    #[wasm_bindgen(skip)]
    #[serde(skip)]
    pub data: Option<Options>,
}

impl SendOptions {
    pub fn new(data: Options) -> Self {
        Self { data: Some(data) }
    }
}

#[wasm_bindgen]
impl SendOptions {
    #[wasm_bindgen(js_name = newKleverSendOptions)]
    pub fn new_klever_send_options(option: kos_proto::options::KLVOptions) -> Self {
        Self {
            data: Some(Options::Klever(option)),
        }
    }

    #[wasm_bindgen(js_name = newTronSendOptions)]
    pub fn new_tron_send_options(option: kos_proto::options::TRXOptions) -> Self {
        Self {
            data: Some(Options::Tron(option)),
        }
    }

    #[wasm_bindgen(js_name = newEthereumSendOptions)]
    pub fn new_ethereum_send_options(option: &kos_proto::options::ETHOptions) -> Self {
        Self {
            data: Some(Options::Ethereum(option.clone())),
        }
    }

    #[wasm_bindgen(js_name = newPolygonSendOptions)]
    pub fn new_polygon_send_options(option: &kos_proto::options::MATICOptions) -> Self {
        Self {
            data: Some(Options::Polygon(option.clone())),
        }
    }

    #[wasm_bindgen(js_name = newBitcoinSendOptions)]
    pub fn new_bitcoin_send_options(option: &kos_proto::options::BTCOptions) -> Self {
        Self {
            data: Some(Options::Bitcoin(option.clone())),
        }
    }
}

#[derive(Debug, Clone, Serialize)]
#[wasm_bindgen]
/// Transaction Handler
pub struct Transaction {
    #[wasm_bindgen(skip)]
    pub chain: Chain,
    #[wasm_bindgen(skip)]
    pub sender: String,
    #[wasm_bindgen(js_name = hash)]
    pub hash: Hash,
    #[wasm_bindgen(skip)]
    pub data: Option<TransactionRaw>,
    #[wasm_bindgen(skip)]
    pub signature: Option<String>,
}

#[wasm_bindgen]
impl Transaction {
    #[wasm_bindgen(js_name = chain)]
    pub fn chain(&self) -> Chain {
        self.chain
    }

    #[wasm_bindgen(js_name = toString)]
    pub fn to_string(&self) -> Result<String, Error> {
        serde_json::to_string(&self).map_err(|e| e.into())
    }

    #[wasm_bindgen(js_name = getRaw)]
    pub fn get_raw(&self) -> Result<String, Error> {
        match &self.data {
            Some(data) => match data {
                TransactionRaw::Klever(data) => serde_json::to_string(&data).map_err(|e| e.into()),
                TransactionRaw::Tron(data) => serde_json::to_string(&data).map_err(|e| e.into()),
                TransactionRaw::Ethereum(data) => {
                    let encoded = data.encode()?;
                    Ok(hex::encode(encoded))
                }
                TransactionRaw::Polygon(data) => {
                    let encoded = data.eth.encode()?;
                    Ok(hex::encode(encoded))
                }
                TransactionRaw::Bitcoin(data) => {
                    serde_json::to_string(&data.tx).map_err(|e| e.into())
                }
                TransactionRaw::Polkadot(data) => {
                    let extrinsic = DOT::get_submittable_extrinsic(data.clone())
                        .expect("Error getting submittable extrinsic");

                    Ok(hex::encode(extrinsic.encoded()))
                }
            },
            None => Err(Error::InvalidTransaction("no data found".to_string())),
        }
    }

    #[wasm_bindgen(js_name = getSignature)]
    pub fn get_signature(&self) -> Option<String> {
        self.signature.clone()
    }
}
impl Transaction {
    pub fn new_data(&self, chain: Chain, data: TransactionRaw) -> Transaction {
        let mut tx = self.clone();
        tx.chain = chain;
        tx.data = Some(data);
        tx
    }
}

#[wasm_bindgen]
impl Transaction {
    #[wasm_bindgen(js_name = fromRaw)]
    pub fn from_raw(chain: Chain, data: &str) -> Result<Transaction, Error> {
        match chain {
            Chain::KLV => KLV::tx_from_raw(data),
            Chain::TRX => TRX::tx_from_raw(data),
            Chain::ETH => ETH::tx_from_json(data),
            Chain::MATIC => Err(Error::InvalidTransaction(
                "MATIC chain not implemented".to_string(),
            )),
            Chain::BTC => Err(Error::InvalidTransaction(
                "BTC chain not implemented".to_string(),
            )),
            Chain::NONE => Err(Error::InvalidTransaction("Invalid chain".to_string())),
        }
    }
}

#[derive(Default, Debug, Clone, Serialize, Deserialize)]
#[wasm_bindgen]
pub struct AddressOptions {
    #[wasm_bindgen(skip)]
    pub network: Option<String>,
    #[wasm_bindgen(skip)]
    pub prefix: Option<String>,
    #[wasm_bindgen(skip)]
    pub check_summed: Option<bool>,
}

#[wasm_bindgen]
impl AddressOptions {
    pub fn new(
        network: Option<String>,
        prefix: Option<String>,
        check_summed: Option<bool>,
    ) -> Self {
        Self {
            network,
            prefix,
            check_summed,
        }
    }

    #[wasm_bindgen(js_name = setNetwork)]
    pub fn set_network(&mut self, network: Option<String>) {
        self.network = network;
    }

    #[wasm_bindgen(js_name = setPrefix)]
    pub fn set_prefix(&mut self, prefix: Option<String>) {
        self.prefix = prefix;
    }

    #[wasm_bindgen(js_name = setCheckSummed)]
    pub fn set_check_summed(&mut self, check_summed: Option<bool>) {
        self.check_summed = check_summed;
    }

    #[wasm_bindgen(js_name = getNetwork)]
    pub fn get_network(&self) -> Option<String> {
        self.network.clone()
    }

    #[wasm_bindgen(js_name = getPrefix)]
    pub fn get_prefix(&self) -> Option<String> {
        self.prefix.clone()
    }

    #[wasm_bindgen(js_name = getCheckSummed)]
    pub fn get_check_summed(&self) -> Option<bool> {
        self.check_summed
    }
}<|MERGE_RESOLUTION|>--- conflicted
+++ resolved
@@ -1,15 +1,10 @@
-use crate::chain::Chain;
-use crate::chains::{ETH, KLV, TRX};
+// use crate::klever;
 use kos_types::{error::Error, hash::Hash};
 use serde::{Deserialize, Serialize};
 use wasm_bindgen::prelude::*;
 
-<<<<<<< HEAD
 use crate::chain::Chain;
-use crate::chains::DOT;
-
-=======
->>>>>>> 67de2505
+use crate::chains::{DOT, ETH, KLV, TRX};
 #[derive(Debug, Clone, Serialize)]
 #[wasm_bindgen]
 pub struct BroadcastResult {
@@ -221,6 +216,7 @@
             Chain::KLV => KLV::tx_from_raw(data),
             Chain::TRX => TRX::tx_from_raw(data),
             Chain::ETH => ETH::tx_from_json(data),
+            Chain::DOT => DOT::tx_from_json(data),
             Chain::MATIC => Err(Error::InvalidTransaction(
                 "MATIC chain not implemented".to_string(),
             )),
