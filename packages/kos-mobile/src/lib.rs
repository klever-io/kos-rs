pub mod number;

use hex::FromHexError;
use hex::ToHex;
use kos::chains::util::hex_string_to_vec;
use kos::chains::{
    create_custom_evm, get_chain_by_base_id, Chain, ChainError, ChainOptions, Transaction,
};
use kos::crypto::cipher::CipherAlgo;
use kos::crypto::{base64, cipher};
<<<<<<< HEAD
=======
use kos_codec::KosCodedAccount;
>>>>>>> 9e746c70
use kos_codec::{encode_for_broadcast, encode_for_signing};

uniffi::setup_scaffolding!();

#[derive(Debug, thiserror::Error, uniffi::Error)]
pub enum KOSError {
    #[error("UnsupportedChainError: Unsupported chain {id}")]
    UnsupportedChain { id: String },
    #[error("KOSDelegateError: {0}")]
    KOSDelegate(String),
    #[error("HexDecodeError: {0}")]
    HexDecode(String),
    #[error("KOSNumberError: {0}")]
    KOSNumber(String),
}

impl From<ChainError> for KOSError {
    fn from(err: ChainError) -> Self {
        KOSError::KOSDelegate(err.to_string())
    }
}

impl From<FromHexError> for KOSError {
    fn from(err: FromHexError) -> Self {
        KOSError::HexDecode(err.to_string())
    }
}

#[derive(uniffi::Record)]
struct KOSAccount {
    pub chain_id: u32,
    pub private_key: String,
    pub public_key: String,
    pub address: String,
    pub path: String,
}

#[derive(uniffi::Record)]
struct KOSTransaction {
    pub chain_id: u32,
    pub raw: String,
    pub sender: String,
    pub signature: String,
}

#[derive(uniffi::Enum)]
enum TransactionChainOptions {
    Evm {
        chain_id: u32,
    },
    Btc {
        prev_scripts: Vec<Vec<u8>>,
        input_amounts: Vec<u64>,
    },
    Substrate {
        call: Vec<u8>,
        era: Vec<u8>,
        nonce: u32,
        tip: u8,
        block_hash: Vec<u8>,
        genesis_hash: Vec<u8>,
        spec_version: u32,
        transaction_version: u32,
        app_id: Option<u32>,
    },
}

#[allow(clippy::too_many_arguments)]
#[uniffi::export]
fn new_substrate_transaction_options(
    call: String,
    era: String,
    nonce: u32,
    tip: u8,
    block_hash: String,
    genesis_hash: String,
    spec_version: u32,
    transaction_version: u32,
    app_id: Option<u32>,
) -> TransactionChainOptions {
    let call = hex_string_to_vec(call.as_str()).unwrap_or_default();
    let era = hex_string_to_vec(era.as_str()).unwrap_or_default();
    let block_hash = hex_string_to_vec(block_hash.as_str()).unwrap_or_default();
    let genesis_hash = hex_string_to_vec(genesis_hash.as_str()).unwrap_or_default();

    TransactionChainOptions::Substrate {
        call,
        era,
        nonce,
        tip,
        block_hash,
        genesis_hash,
        spec_version,
        transaction_version,
        app_id,
    }
}

#[uniffi::export]
fn new_bitcoin_transaction_options(
    input_amounts: Vec<u64>,
    prev_scripts: Vec<String>,
) -> TransactionChainOptions {
    let prev_scripts = prev_scripts
        .iter()
        .map(|s| base64::simple_base64_decode(s).unwrap_or_default())
        .collect();

    TransactionChainOptions::Btc {
        prev_scripts,
        input_amounts,
    }
}

#[uniffi::export]
fn new_evm_transaction_options(chain_id: u32) -> TransactionChainOptions {
    TransactionChainOptions::Evm { chain_id }
}

#[uniffi::export]
fn generate_mnemonic(size: i32) -> Result<String, KOSError> {
    Ok(kos::crypto::mnemonic::generate_mnemonic(size as usize)?.to_phrase())
}

#[uniffi::export]
fn validate_mnemonic(mnemonic: String) -> bool {
    kos::crypto::mnemonic::validate_mnemonic(mnemonic.as_str()).is_ok()
}

#[uniffi::export]
fn generate_wallet_from_mnemonic(
    mnemonic: String,
    chain_id: u32,
    index: u32,
    use_legacy_path: bool,
) -> Result<KOSAccount, KOSError> {
    if !validate_mnemonic(mnemonic.clone()) {
        return Err(KOSError::KOSDelegate("Invalid mnemonic".to_string()));
    }
    let chain = get_chain_by(chain_id)?;
    let seed = chain.mnemonic_to_seed(mnemonic, String::from(""))?;
    let path = chain.get_path(index, use_legacy_path);
    let private_key = chain.derive(seed, path.clone())?;

    let public_key = chain.get_pbk(private_key.clone())?;

    Ok(KOSAccount {
        chain_id,
        private_key: hex::encode(private_key),
        public_key: hex::encode(public_key.clone()),
        address: chain.get_address(public_key)?,
        path,
    })
}

#[uniffi::export]
fn generate_wallet_from_private_key(
    chain_id: u32,
    private_key: String,
) -> Result<KOSAccount, KOSError> {
    let chain = get_chain_by(chain_id)?;

    let public_key = chain.get_pbk(hex::decode(private_key.clone())?)?;
    let address = chain.get_address(public_key.clone())?;
    Ok(KOSAccount {
        chain_id,
        private_key: private_key.clone(),
        public_key: hex::encode(public_key.clone()),
        address,
        path: String::new(),
    })
}

#[uniffi::export]
fn encrypt_with_gmc(data: String, password: String) -> Result<String, KOSError> {
    let encrypted_data = CipherAlgo::GMC.encrypt(data.as_bytes(), password.as_str())?;
    Ok(encrypted_data.encode_hex())
}

#[uniffi::export]
fn encrypt_with_cbc(data: String, password: String) -> Result<String, KOSError> {
    let encrypted_data = CipherAlgo::CBC.encrypt(data.as_bytes(), password.as_str())?;
    Ok(encrypted_data.encode_hex())
}

#[uniffi::export]
fn encrypt_with_cfb(data: String, password: String) -> Result<String, KOSError> {
    let encrypted_data = CipherAlgo::CFB.encrypt(data.as_bytes(), password.as_str())?;
    Ok(encrypted_data.encode_hex())
}

#[uniffi::export]
fn decrypt(data: String, password: String) -> Result<String, KOSError> {
    let data_in_byte = hex::decode(data)?;
    let decrypted_data = cipher::decrypt(&data_in_byte, password.as_str())?;
    Ok(String::from_utf8_lossy(&decrypted_data).to_string())
}

fn get_chain_by(id: u32) -> Result<Box<dyn Chain>, KOSError> {
    let chain = get_chain_by_base_id(id)
        .ok_or_else(|| KOSError::UnsupportedChain { id: id.to_string() })?;

    Ok(chain)
}

#[uniffi::export]
fn sign_transaction(
    account: KOSAccount,
    raw: String,
    options: Option<TransactionChainOptions>,
) -> Result<KOSTransaction, KOSError> {
    let options = match options {
        Some(TransactionChainOptions::Evm { chain_id }) => Some(ChainOptions::EVM { chain_id }),
        Some(TransactionChainOptions::Btc {
            prev_scripts,
            input_amounts,
        }) => Some(ChainOptions::BTC {
            prev_scripts,
            input_amounts,
        }),
        Some(TransactionChainOptions::Substrate {
            call,
            era,
            nonce,
            tip,
            block_hash,
            genesis_hash,
            spec_version,
            transaction_version,
            app_id,
        }) => Some(ChainOptions::SUBSTRATE {
            call,
            era,
            nonce,
            tip,
            block_hash,
            genesis_hash,
            spec_version,
            transaction_version,
            app_id,
        }),
        None => None,
    };

    let mut chain = get_chain_by(account.chain_id)?;

    if let Some(ChainOptions::EVM { chain_id }) = options {
        chain = create_custom_evm(chain_id).ok_or(KOSError::KOSDelegate(
            "Failed to create custom evm chain".to_string(),
        ))?;
    }

    let raw_tx_bytes = hex::decode(raw.clone())?;

    let transaction = Transaction {
        raw_data: raw_tx_bytes,
        signature: Vec::new(),
        tx_hash: Vec::new(),
        options,
    };

    let kos_codec_acc = KosCodedAccount {
        chain_id: account.chain_id,
        address: account.address.clone(),
        public_key: account.public_key.clone(),
    };

    let encoded = encode_for_signing(kos_codec_acc.clone(), transaction)?;

    let pk = hex::decode(account.private_key.clone())?;

<<<<<<< HEAD
    let signed_transaction = chain.sign_tx(pk.clone(), encoded)?;

    let finalized_transaction = encode_for_broadcast(
        account.chain_id,
        signed_transaction,
        hex_string_to_vec(account.public_key.as_str())?,
    )?;

    let signature = finalized_transaction.signature;

    Ok(KOSTransaction {
        chain_id: account.chain_id,
        raw: hex::encode(finalized_transaction.raw_data),
=======
    let signed_transaction = chain.sign_tx(pk, encoded)?;
    let signature = signed_transaction.signature.clone();

    let encoded_to_broadcast = encode_for_broadcast(kos_codec_acc, signed_transaction)?;

    Ok(KOSTransaction {
        chain_id: account.chain_id,
        raw: hex::encode(encoded_to_broadcast.raw_data),
>>>>>>> 9e746c70
        sender: account.address,
        signature: hex::encode(signature),
    })
}

#[uniffi::export]
fn sign_message(account: KOSAccount, hex: String) -> Result<Vec<u8>, KOSError> {
    let chain = get_chain_by(account.chain_id)?;
    let message = hex::decode(hex)?;
    let signature = chain.sign_message(hex::decode(account.private_key).unwrap(), message)?;
    Ok(signature)
}

#[uniffi::export]
fn is_chain_supported(chain_id: u32) -> bool {
    kos::chains::is_chain_supported(chain_id)
}

#[uniffi::export]
fn get_supported_chains() -> Vec<u32> {
    kos::chains::get_supported_chains()
}

#[cfg(test)]
mod tests {
    use crate::*;
    use kos::chains::{ada, get_chains};

    #[test]
    fn should_generate_mnemonic() {
        let size = 12;
        match generate_mnemonic(size) {
            Ok(mnemonic) => assert!(!mnemonic.is_empty(), "The mnemonic should not be empty"),
            Err(_) => panic!("unexpected error!"),
        }
    }

    #[test]
    fn should_fail_to_generate_mnemonic() {
        let size = -1;
        match generate_mnemonic(size) {
            Ok(_) => panic!("A error was expected but found a mnemonic"),
            Err(e) => assert!(matches!(e, KOSError::KOSDelegate(..)), "Invalid error"),
        }
    }

    #[test]
    fn should_validate_mnemonic_with_success() {
        let mnemonic = "abandon abandon abandon abandon abandon abandon abandon abandon abandon abandon abandon about".to_string();
        let result = validate_mnemonic(mnemonic);
        assert!(result, "The mnemonic should be valid")
    }

    #[test]
    fn should_validate_mnemonic_with_failure() {
        let mnemonic = "abandon xxx abandon abandon abandon abandon abandon abandon abandon abandon abandon about".to_string();
        let result = validate_mnemonic(mnemonic);
        assert!(!result, "The mnemonic should be not valid")
    }

    #[test]
    fn should_fail_to_get_account_from_mnemonic_with_invalid_chain() {
        let mnemonic = "abandon abandon abandon abandon abandon abandon abandon abandon abandon abandon abandon about".to_string();
        let index = 0;
        let chain_id = 999;
        match generate_wallet_from_mnemonic(mnemonic, chain_id, index, false) {
            Ok(_) => panic!("A error was expected but found a mnemonic"),
            Err(e) => {
                if let KOSError::UnsupportedChain { id } = e {
                    assert_eq!(id, chain_id.to_string(), "Invalid error");
                } else {
                    panic!("Expected UnsupportedChainError but found different error");
                }
            }
        }
    }

    #[test]
    fn should_get_account_from_mnemonic() {
        let mnemonic = "abandon abandon abandon abandon abandon abandon abandon abandon abandon abandon abandon about".to_string();
        let index = 0;
        let chain_id = 38;
        match generate_wallet_from_mnemonic(mnemonic, chain_id, index, false) {
            Ok(account) => {
                assert_eq!(
                    account.address,
                    "klv1usdnywjhrlv4tcyu6stxpl6yvhplg35nepljlt4y5r7yppe8er4qujlazy".to_string(),
                    "The address doesn't match"
                );
                assert_eq!(
                    account.private_key,
                    "8734062c1158f26a3ca8a4a0da87b527a7c168653f7f4c77045e5cf571497d9d".to_string(),
                    "The private_key doesn't match"
                );
                assert_eq!(account.chain_id, chain_id, "The chain_id doesn't match");
            }
            Err(_) => panic!("unexpected error!"),
        }
    }

    #[test]
    fn should_fail_to_get_account_from_mnemonic_with_invalid_mnemonic() {
        let mnemonic = "abandon abandon abandon abandon abandon klv abandon abandon abandon abandon abandon about".to_string();
        let index = 0;
        let chain_id = 38;
        match generate_wallet_from_mnemonic(mnemonic, chain_id, index, false) {
            Ok(_) => panic!("A error was expected but found a account"),
            Err(e) => assert!(matches!(e, KOSError::KOSDelegate(..)), " Invalid error"),
        }
    }

    #[test]
    fn should_get_all_supported_chains_account_from_mnemonic() {
        let mnemonic = "abandon abandon abandon abandon abandon abandon abandon abandon abandon abandon abandon about".to_string();
        let index = 0;

        for chain_code in get_chains() {
            match generate_wallet_from_mnemonic(mnemonic.clone(), chain_code, index, false) {
                Ok(account) => {
                    assert!(
                        !account.address.is_empty(),
                        "The address for chain {} is empty",
                        chain_code
                    );
                    assert!(
                        !account.private_key.is_empty(),
                        "The private_key for chain {} is empty",
                        chain_code
                    );
                    assert_eq!(account.chain_id, chain_code, "The chain_id doesn't match");
                }
                Err(e) => panic!("unexpected error! {}", e.to_string()),
            }
        }
    }
    #[test]
    fn should_get_account_from_private_key() {
        let private_key =
            "8734062c1158f26a3ca8a4a0da87b527a7c168653f7f4c77045e5cf571497d9d".to_string();
        let chain_id = 38;
        match generate_wallet_from_private_key(chain_id, private_key) {
            Ok(account) => {
                assert_eq!(
                    account.address,
                    "klv1usdnywjhrlv4tcyu6stxpl6yvhplg35nepljlt4y5r7yppe8er4qujlazy".to_string(),
                    "The address doesn't match"
                );
                assert_eq!(
                    account.private_key,
                    "8734062c1158f26a3ca8a4a0da87b527a7c168653f7f4c77045e5cf571497d9d".to_string(),
                    "The private_key doesn't match"
                );
                assert_eq!(account.chain_id, chain_id, "The chain_id doesn't match");
            }
            Err(_) => panic!("unexpected error!"),
        }
    }

    #[test]
    fn should_fail_to_get_account_from_private_key() {
        let private_key = "".to_string();
        let chain_id = 38;
        match generate_wallet_from_private_key(chain_id, private_key) {
            Ok(account) => panic!(
                "A error was expected but found a pk {}.",
                account.private_key
            ),
            Err(e) => assert!(matches!(e, KOSError::KOSDelegate(..)), " Invalid error"),
        }
    }

    #[test]
    fn should_encrypt_with_gmc_and_decrypt_data() {
        let original_data = "abandon abandon abandon abandon abandon abandon abandon abandon abandon abandon abandon about".to_string();
        let password = "myPass".to_string();
        let encrypted_data = encrypt_with_gmc(original_data.clone(), password.clone()).unwrap();
        let decrypted_data = decrypt(encrypted_data, password.clone()).unwrap();
        assert_eq!(original_data, decrypted_data, "The data is not the same");
    }

    #[test]
    fn should_encrypt_with_cbc_and_decrypt_data() {
        let original_data = "abandon abandon abandon abandon abandon abandon abandon abandon abandon abandon abandon about".to_string();
        let password = "myPass".to_string();
        let encrypted_data = encrypt_with_cbc(original_data.clone(), password.clone()).unwrap();
        let decrypted_data = decrypt(encrypted_data, password.clone()).unwrap();
        assert_eq!(original_data, decrypted_data, "The data is not the same");
    }

    #[test]
    fn should_encrypt_with_cbf_and_decrypt_data() {
        let original_data = "abandon abandon abandon abandon abandon abandon abandon abandon abandon abandon abandon about".to_string();
        let password = "myPass".to_string();
        let encrypted_data = encrypt_with_cfb(original_data.clone(), password.clone()).unwrap();
        let decrypted_data = decrypt(encrypted_data, password.clone()).unwrap();
        assert_eq!(original_data, decrypted_data, "The data is not the same");
    }

    #[test]
    fn should_fail_to_decrypt_with_wrong_password() {
        let original_data = "abandon abandon abandon abandon abandon abandon abandon abandon abandon abandon abandon about".to_string();
        let password = "myPass".to_string();
        let encrypted_data = encrypt_with_gmc(original_data.clone(), password.clone()).unwrap();
        match decrypt(encrypted_data, "wrong".to_string()) {
            Ok(_) => panic!("A error was expected but found a decrypted data"),
            Err(e) => assert!(matches!(e, KOSError::KOSDelegate(..)), "Invalid error"),
        }
    }

    #[test]
    fn should_sign_raw_transaction() {
        let chain_id = 38;

        let raw = hex::encode("{\"RawData\":{\"BandwidthFee\":1000000,\"ChainID\":\"MTAwNDIw\",\"Contract\":[{\"Parameter\":{\"type_url\":\"type.googleapis.com/proto.TransferContract\",\"value\":\"CiAysyg0Aj8xj/rr5XGU6iJ+ATI29mnRHS0W0BrC1vz0CBgK\"}}],\"KAppFee\":500000,\"Nonce\":39,\"Sender\":\"5BsyOlcf2VXgnNQWYP9EZcP0RpPIfy+upKD8QIcnyOo=\",\"Version\":1}}".as_bytes());

        let account = generate_wallet_from_mnemonic(
            "abandon abandon abandon abandon abandon abandon abandon abandon abandon abandon abandon about".to_string(),
            chain_id,
            0,
            false,
        )
            .unwrap();

        let transaction = sign_transaction(account, raw.to_string(), None).unwrap();

        assert_eq!(transaction.chain_id, chain_id, "The chain_id doesn't match");
        assert_eq!(
            transaction.sender, "klv1usdnywjhrlv4tcyu6stxpl6yvhplg35nepljlt4y5r7yppe8er4qujlazy",
            "The sender doesn't match"
        );
        assert_eq!(
            transaction.raw, "7b22426c6f636b223a6e756c6c2c2252617744617461223a7b2242616e647769647468466565223a313030303030302c22436861696e4944223a224d5441774e444977222c22436f6e7472616374223a5b7b22506172616d65746572223a7b22747970655f75726c223a22747970652e676f6f676c65617069732e636f6d2f70726f746f2e5472616e73666572436f6e7472616374222c2276616c7565223a224369417973796730416a38786a2f72723558475536694a2b41544932396d6e52485330573042724331767a304342674b227d2c2254797065223a6e756c6c7d5d2c2244617461223a6e756c6c2c224b417070466565223a3530303030302c224b4441466565223a6e756c6c2c224e6f6e6365223a33392c225065726d697373696f6e4944223a6e756c6c2c2253656e646572223a22354273794f6c6366325658676e4e5157595039455a6350305270504966792b75704b44385149636e794f6f3d222c2256657273696f6e223a317d2c225265636569707473223a6e756c6c2c22526573756c74223a6e756c6c2c22526573756c74436f6465223a6e756c6c2c225369676e6174757265223a5b2267555a444950537853713430516a54424d33382f4441417557546d37443154486f324b5756716869545943756d354f2b4f53577754596c6749553052674a36756e6767316375434a50636d59574e676a444b412f44413d3d225d7d",
            "The raw doesn't match"
        );
        assert_eq!(
            transaction.signature, "81464320f4b14aae344234c1337f3f0c002e5939bb0f54c7a3629656a8624d80ae9b93be3925b04d8960214d11809eae9e083572e0893dc99858d8230ca03f0c",
            "The signature doesn't match"
        );
    }

    #[test]
    fn should_sign_transaction_with_options() {
        let chain_id = 61;
        let raw =
            "b302f101819e84ae7937b285035f6cccc58252089498de4c83810b87f0e2cd92d80c9fac28c4ded4818568c696991f80c0808080";

        let account = generate_wallet_from_mnemonic(
            "abandon abandon abandon abandon abandon abandon abandon abandon abandon abandon abandon about".to_string(),
            chain_id,
            0,
            false,
        )
            .unwrap();

        let options = new_evm_transaction_options(88888);
        let transaction = sign_transaction(account, raw.to_string(), Some(options)).unwrap();

        assert_eq!(transaction.raw, "02f87101819e84ae7937b285035f6cccc58252089498de4c83810b87f0e2cd92d80c9fac28c4ded4818568c696991f80c001a044c69f41bf47ad50dc98c74af68811384c9172055b01fcaa39e70f53df69b632a05e071cf1f9e12500b525f03a29f567520e1ea49a97e6a29d1fd432dc6303353e", "The raw doesn't match");
    }

    #[test]
    fn should_sign_message() {
        let chain_id = 38;
        let message = hex::encode("Hello World".as_bytes());

        let account = generate_wallet_from_mnemonic(
            "abandon abandon abandon abandon abandon abandon abandon abandon abandon abandon abandon about".to_string(),
            chain_id,
            0,
            false
        ).unwrap();

        let signature = sign_message(account, message).unwrap();
        assert_eq!(signature.len(), 64, "The signature length doesn't match");
    }

    #[test]
    fn should_return_true_for_supported_chain() {
        let chain_id = 38;
        let result = is_chain_supported(chain_id);
        assert!(result, "The chain should be supported");
    }

    #[test]
    fn should_return_false_for_unsupported_chain() {
        let chain_id = 999;
        let result = is_chain_supported(chain_id);
        assert!(!result, "The chain should not be supported");
    }

    #[test]
    fn should_get_supported_chains() {
        let supported_chains = get_supported_chains();
        assert!(
            !supported_chains.is_empty(),
            "The supported chains should not be empty"
        );
    }

    #[test]
    fn cardano_sign_transaction() {
        let chain_id = ada::BASE_ID;
        let raw = "8279013661343030383138323538323064313963303534303939643839653232623562653535376532346330323331346465376163393364376431653630326433626266633836383436373964336331303030313832383235383339303161663036666135663162323863393062646331633837626262363733306263306461393836343230633462643030666434653564643166326165623063373437633638613430336332656365303561373938383165666539346165633265633932326665346264316330386533643633316130303066343234303832353831643631643535663435336639333935343735353931333939316432313139353265346264646663636439656561376534323439363761373739663431613031306637316131303231613030303333366466303331613038663731653935a16a6f7065726174696f6e7381a6746f7065726174696f6e5f6964656e746966696572a165696e64657800647479706565696e7075746673746174757360676163636f756e74a16761646472657373783a6164647231763832343733666c6a773235773476333878676179797634396539616d6c78646e6d343875736a6676376e686e617139763235397566616d6f756e74a26576616c75656831393030303030306863757272656e6379a26673796d626f6c6341444168646563696d616c73066b636f696e5f6368616e6765a26f636f696e5f6964656e746966696572a16a6964656e7469666965727842643139633035343039396438396532326235626535353765323463303233313464653761633933643764316536303264336262666338363834363739643363313a306b636f696e5f616374696f6e6a636f696e5f7370656e74";

        let account = generate_wallet_from_mnemonic(
            "abandon abandon abandon abandon abandon abandon abandon abandon abandon abandon abandon about".to_string(),
            chain_id,
            0,
            false,
        ).unwrap();

        let transaction = sign_transaction(account, raw.to_string(), None).unwrap();
    }
}<|MERGE_RESOLUTION|>--- conflicted
+++ resolved
@@ -8,10 +8,7 @@
 };
 use kos::crypto::cipher::CipherAlgo;
 use kos::crypto::{base64, cipher};
-<<<<<<< HEAD
-=======
 use kos_codec::KosCodedAccount;
->>>>>>> 9e746c70
 use kos_codec::{encode_for_broadcast, encode_for_signing};
 
 uniffi::setup_scaffolding!();
@@ -283,21 +280,6 @@
 
     let pk = hex::decode(account.private_key.clone())?;
 
-<<<<<<< HEAD
-    let signed_transaction = chain.sign_tx(pk.clone(), encoded)?;
-
-    let finalized_transaction = encode_for_broadcast(
-        account.chain_id,
-        signed_transaction,
-        hex_string_to_vec(account.public_key.as_str())?,
-    )?;
-
-    let signature = finalized_transaction.signature;
-
-    Ok(KOSTransaction {
-        chain_id: account.chain_id,
-        raw: hex::encode(finalized_transaction.raw_data),
-=======
     let signed_transaction = chain.sign_tx(pk, encoded)?;
     let signature = signed_transaction.signature.clone();
 
@@ -306,7 +288,6 @@
     Ok(KOSTransaction {
         chain_id: account.chain_id,
         raw: hex::encode(encoded_to_broadcast.raw_data),
->>>>>>> 9e746c70
         sender: account.address,
         signature: hex::encode(signature),
     })
@@ -333,7 +314,7 @@
 #[cfg(test)]
 mod tests {
     use crate::*;
-    use kos::chains::{ada, get_chains};
+    use kos::chains::get_chains;
 
     #[test]
     fn should_generate_mnemonic() {
@@ -605,19 +586,4 @@
             "The supported chains should not be empty"
         );
     }
-
-    #[test]
-    fn cardano_sign_transaction() {
-        let chain_id = ada::BASE_ID;
-        let raw = "8279013661343030383138323538323064313963303534303939643839653232623562653535376532346330323331346465376163393364376431653630326433626266633836383436373964336331303030313832383235383339303161663036666135663162323863393062646331633837626262363733306263306461393836343230633462643030666434653564643166326165623063373437633638613430336332656365303561373938383165666539346165633265633932326665346264316330386533643633316130303066343234303832353831643631643535663435336639333935343735353931333939316432313139353265346264646663636439656561376534323439363761373739663431613031306637316131303231613030303333366466303331613038663731653935a16a6f7065726174696f6e7381a6746f7065726174696f6e5f6964656e746966696572a165696e64657800647479706565696e7075746673746174757360676163636f756e74a16761646472657373783a6164647231763832343733666c6a773235773476333878676179797634396539616d6c78646e6d343875736a6676376e686e617139763235397566616d6f756e74a26576616c75656831393030303030306863757272656e6379a26673796d626f6c6341444168646563696d616c73066b636f696e5f6368616e6765a26f636f696e5f6964656e746966696572a16a6964656e7469666965727842643139633035343039396438396532326235626535353765323463303233313464653761633933643764316536303264336262666338363834363739643363313a306b636f696e5f616374696f6e6a636f696e5f7370656e74";
-
-        let account = generate_wallet_from_mnemonic(
-            "abandon abandon abandon abandon abandon abandon abandon abandon abandon abandon abandon about".to_string(),
-            chain_id,
-            0,
-            false,
-        ).unwrap();
-
-        let transaction = sign_transaction(account, raw.to_string(), None).unwrap();
-    }
 }