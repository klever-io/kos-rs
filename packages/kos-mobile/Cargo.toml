--- conflicted
+++ resolved
@@ -28,16 +28,13 @@
 serde = { workspace = true, features = ["derive"], optional = true }
 num-bigint = "0.4"
 num-traits = "0.2"
-<<<<<<< HEAD
 lwk_common = { workspace = true }
 lwk_signer = { workspace = true }
 lwk_wollet = { workspace = true }
 anyhow = "1.0.96"
 ecies = { workspace = true }
+bigdecimal = "0.4.7"
 
-=======
-bigdecimal = "0.4.7"
->>>>>>> 98f66309
 
 [build-dependencies]
 uniffi = { workspace = true, features = ["build"] }
@@ -47,4 +44,5 @@
 opt-level = "z"   # Optimize for size.
 codegen-units = 1 # Reduce Parallel Code Generation Units to Increase Optimization
 panic = "abort"   # Abort on panic, as unwinding code does require extra binary size
-rpath = true+rpath = true
+bigdecimal = "0.4.7"
