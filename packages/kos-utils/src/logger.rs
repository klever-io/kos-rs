use log::{Level, Log, Metadata, Record};
use wasm_bindgen::prelude::*;
use web_sys::console;

/// Specify what to be logged
pub struct Config {
    level: Level,
    module_prefix: Option<String>,
    message_location: MessageLocation,
}

/// Specify where the message will be logged.
pub enum MessageLocation {
    /// The message will be on the same line as other info (level, path...)
    SameLine,
    /// The message will be on its own line, a new after other info.
    NewLine,
}

impl Default for Config {
    fn default() -> Self {
        Self {
            level: Level::Debug,
            module_prefix: None,
            message_location: MessageLocation::SameLine,
        }
    }
}

impl Config {
    /// Specify the maximum level you want to log
    pub fn new(level: Level) -> Self {
        Self {
            level,
            module_prefix: None,
            message_location: MessageLocation::SameLine,
        }
    }

    /// Initialize the logger with the given config
    pub fn with_prefix(level: Level, prefix: &str) -> Self {
        Config::new(level).module_prefix(prefix)
    }

<<<<<<< HEAD

=======
>>>>>>> 71728151
    /// Configure the `target` of the logger. If specified, the logger
    /// only output for `log`s in module that its path starts with
    /// `module_prefix`. logger only supports single prefix. Only
    /// the last call to `module_prefix` has effect if you call it multiple times.
    pub fn module_prefix(mut self, module_prefix: &str) -> Self {
        self.module_prefix = Some(module_prefix.to_string());
        self
    }

    /// Put the message on a new line, separated from other information
    /// such as level, file path, line number.
    pub fn message_on_new_line(mut self) -> Self {
        self.message_location = MessageLocation::NewLine;
        self
    }
}

/// The log styles
struct Style {
    lvl_trace: String,
    lvl_debug: String,
    lvl_info: String,
    lvl_warn: String,
    lvl_error: String,
    tgt: String,
    args: String,
}

impl Style {
    fn new() -> Style {
        let base = String::from("color: white; padding: 0 3px; background:");
        Style {
            lvl_trace: format!("{} gray;", base),
            lvl_debug: format!("{} blue;", base),
            lvl_info: format!("{} green;", base),
            lvl_warn: format!("{} orange;", base),
            lvl_error: format!("{} darkred;", base),
            tgt: String::from("font-weight: bold; color: inherit"),
            args: String::from("background: inherit; color: inherit"),
        }
    }
}

/// The logger
struct Logger {
    config: Config,
    style: Style,
}

impl Log for Logger {
    fn enabled(&self, metadata: &Metadata<'_>) -> bool {
        if let Some(ref prefix) = self.config.module_prefix {
            metadata.target().starts_with(prefix)
        } else {
            true
        }
    }

    fn log(&self, record: &Record<'_>) {
        if self.enabled(record.metadata()) {
            let style = &self.style;
            let message_separator = match self.config.message_location {
                MessageLocation::NewLine => "\n",
                MessageLocation::SameLine => " ",
            };
            let s = format!(
                "%c{}%c {}:{}%c{}{}",
                record.level(),
                record.file().unwrap_or_else(|| record.target()),
                record
                    .line()
                    .map_or_else(|| "[Unknown]".to_string(), |line| line.to_string()),
                message_separator,
                record.args(),
            );
            let s = JsValue::from_str(&s);
            let tgt_style = JsValue::from_str(&style.tgt);
            let args_style = JsValue::from_str(&style.args);

            match record.level() {
                Level::Trace => console::debug_4(
                    &s,
                    &JsValue::from(&style.lvl_trace),
                    &tgt_style,
                    &args_style,
                ),
                Level::Debug => console::log_4(
                    &s,
                    &JsValue::from(&style.lvl_debug),
                    &tgt_style,
                    &args_style,
                ),
                Level::Info => {
                    console::info_4(&s, &JsValue::from(&style.lvl_info), &tgt_style, &args_style)
                }
                Level::Warn => {
                    console::warn_4(&s, &JsValue::from(&style.lvl_warn), &tgt_style, &args_style)
                }
                Level::Error => console::error_4(
                    &s,
                    &JsValue::from(&style.lvl_error),
                    &tgt_style,
                    &args_style,
                ),
            }
        }
    }

    fn flush(&self) {}
}

/// Initialize the logger which the given config. If failed, it will log a message to the the browser console.
///
/// ## Examples
/// ```rust
/// use kos_utils::logger::*;
/// init(Config::new(log::Level::Debug));
/// ```
/// or
/// ```rust
/// use kos_utils::logger::*;
/// init(Config::with_prefix(log::Level::Debug, "some::module"));
/// ```
pub fn init(config: Config) {
    let max_level = config.level;
    let wl = Logger {
        config,
        style: Style::new(),
    };

    match log::set_boxed_logger(Box::new(wl)) {
        Ok(_) => log::set_max_level(max_level.to_level_filter()),
        Err(e) => console::error_1(&JsValue::from(e.to_string())),
    }
}<|MERGE_RESOLUTION|>--- conflicted
+++ resolved
@@ -42,10 +42,6 @@
         Config::new(level).module_prefix(prefix)
     }
 
-<<<<<<< HEAD
-
-=======
->>>>>>> 71728151
     /// Configure the `target` of the logger. If specified, the logger
     /// only output for `log`s in module that its path starts with
     /// `module_prefix`. logger only supports single prefix. Only
