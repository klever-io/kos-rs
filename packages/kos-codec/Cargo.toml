[package]
name = "kos-codec"
authors.workspace = true
edition.workspace = true
homepage.workspace = true
license.workspace = true
repository.workspace = true
rust-version.workspace = true
version.workspace = true


[lib]
name = "kos_codec"
crate-type = ["lib"]

[dependencies]
kos = { workspace = true }
ciborium = "0.2.2"
hex = { version = "0.4.3", features = ["alloc"], default-features = false }
<<<<<<< HEAD
cosmrs = { version = "0.21.1", default-features = false }
serde = { version = "1.0.219", features = ["derive"] }
serde_json = "1.0.140"
=======
xrpl-rust = { version = "0.5.0", default-features = false, features = ["core", "utils"] }
cosmrs = { version = "0.21.1", default-features = false }
serde = { version = "1.0.217", features = ["derive"] }
pallas-primitives = "0.32.0"
>>>>>>> d194569a
<|MERGE_RESOLUTION|>--- conflicted
+++ resolved
@@ -17,13 +17,8 @@
 kos = { workspace = true }
 ciborium = "0.2.2"
 hex = { version = "0.4.3", features = ["alloc"], default-features = false }
-<<<<<<< HEAD
+xrpl-rust = { version = "0.5.0", default-features = false, features = ["core", "utils"] }
 cosmrs = { version = "0.21.1", default-features = false }
 serde = { version = "1.0.219", features = ["derive"] }
 serde_json = "1.0.140"
-=======
-xrpl-rust = { version = "0.5.0", default-features = false, features = ["core", "utils"] }
-cosmrs = { version = "0.21.1", default-features = false }
-serde = { version = "1.0.217", features = ["derive"] }
-pallas-primitives = "0.32.0"
->>>>>>> d194569a
+pallas-primitives = "0.32.0"