--- conflicted
+++ resolved
@@ -17,14 +17,10 @@
 kos = { workspace = true }
 ciborium = "0.2.2"
 hex = { version = "0.4.3", features = ["alloc"], default-features = false }
-<<<<<<< HEAD
+xrpl-rust = { version = "0.5.0", default-features = false, features = ["core", "utils"] }
 cosmrs = { version = "0.21.1", default-features = false }
 bitcoin = { version = "0.32.5", default-features = false }
 byteorder = { version = "1.5.0" }
-=======
-xrpl-rust = { version = "0.5.0", default-features = false, features = ["core", "utils"] }
-cosmrs = { version = "0.21.1", default-features = false }
 serde = { version = "1.0.219", features = ["derive"] }
 serde_json = "1.0.140"
-pallas-primitives = "0.32.0"
->>>>>>> 4e2dcad9
+pallas-primitives = "0.32.0"