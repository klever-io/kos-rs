--- conflicted
+++ resolved
@@ -1,8 +1,6 @@
 mod chains;
 
-use crate::chains::atom;
-use crate::chains::xrp;
-use crate::chains::{ada, apt};
+use crate::chains::{ada, apt, atom, xrp};
 use kos::chains::{get_chain_by_base_id, ChainError, ChainType, Transaction};
 
 #[derive(Clone)]
@@ -25,10 +23,6 @@
         ChainType::XRP => xrp::encode_for_sign(transaction, account.public_key)?,
         ChainType::ADA => ada::encode_for_sign(transaction)?,
         ChainType::ATOM => atom::encode_for_sign(transaction)?,
-<<<<<<< HEAD
-
-=======
->>>>>>> d194569a
         _ => transaction,
     })
 }
@@ -44,14 +38,9 @@
 
     Ok(match chain.get_chain_type() {
         ChainType::XRP => xrp::encode_for_broadcast(transaction)?,
-<<<<<<< HEAD
-        ChainType::ADA => ada::encode_for_broadcast(transaction)?,
+        ChainType::ADA => ada::encode_for_broadcast(transaction, account)?,
         ChainType::ATOM => atom::encode_for_broadcast(transaction)?,
         ChainType::APT => apt::encode_for_broadcast(transaction, account)?,
-=======
-        ChainType::ADA => ada::encode_for_broadcast(transaction, account)?,
-        ChainType::ATOM => atom::encode_for_broadcast(transaction)?,
->>>>>>> d194569a
         _ => transaction,
     })
 }