mod chains;

use crate::chains::ada;
use crate::chains::atom;
use crate::chains::xrp;
use kos::chains::{get_chain_by_base_id, ChainError, ChainType, Transaction};

#[derive(Clone)]
pub struct KosCodedAccount {
    pub chain_id: u32,
    pub address: String,
    pub public_key: String,
}

pub fn encode_for_signing(
    account: KosCodedAccount,
    transaction: Transaction,
) -> Result<Transaction, ChainError> {
    let chain = match get_chain_by_base_id(account.chain_id) {
        Some(chain) => chain,
        None => return Err(ChainError::UnsupportedChain),
    };

    Ok(match chain.get_chain_type() {
        ChainType::XRP => xrp::encode_for_sign(transaction, account.public_key)?,
        ChainType::ADA => ada::encode_for_sign(transaction)?,
<<<<<<< HEAD
        _ => transaction,
=======
        ChainType::SUI => transaction,
        ChainType::APT => transaction,
        ChainType::ATOM => atom::encode_for_sign(transaction)?,
        ChainType::BCH => transaction,
        ChainType::BNB => transaction,
>>>>>>> a79f8936
    })
}

pub fn encode_for_broadcast(
    account: KosCodedAccount,
    transaction: Transaction,
) -> Result<Transaction, ChainError> {
    let chain = match get_chain_by_base_id(account.chain_id) {
        Some(chain) => chain,
        None => return Err(ChainError::UnsupportedChain),
    };

    Ok(match chain.get_chain_type() {
        ChainType::XRP => xrp::encode_for_broadcast(transaction)?,
<<<<<<< HEAD
        ChainType::ADA => ada::encode_for_broadcast(transaction, account)?,
        _ => transaction,
=======
        ChainType::ICP => transaction,
        ChainType::SOL => transaction,
        ChainType::ADA => ada::encode_for_broadcast(transaction)?,
        ChainType::SUI => transaction,
        ChainType::APT => transaction,
        ChainType::ATOM => atom::encode_for_broadcast(transaction)?,
        ChainType::BCH => transaction,
        ChainType::BNB => transaction,
>>>>>>> a79f8936
    })
}<|MERGE_RESOLUTION|>--- conflicted
+++ resolved
@@ -24,15 +24,8 @@
     Ok(match chain.get_chain_type() {
         ChainType::XRP => xrp::encode_for_sign(transaction, account.public_key)?,
         ChainType::ADA => ada::encode_for_sign(transaction)?,
-<<<<<<< HEAD
+        ChainType::ATOM => atom::encode_for_sign(transaction)?,
         _ => transaction,
-=======
-        ChainType::SUI => transaction,
-        ChainType::APT => transaction,
-        ChainType::ATOM => atom::encode_for_sign(transaction)?,
-        ChainType::BCH => transaction,
-        ChainType::BNB => transaction,
->>>>>>> a79f8936
     })
 }
 
@@ -47,18 +40,8 @@
 
     Ok(match chain.get_chain_type() {
         ChainType::XRP => xrp::encode_for_broadcast(transaction)?,
-<<<<<<< HEAD
         ChainType::ADA => ada::encode_for_broadcast(transaction, account)?,
+        ChainType::ATOM => atom::encode_for_broadcast(transaction)?,
         _ => transaction,
-=======
-        ChainType::ICP => transaction,
-        ChainType::SOL => transaction,
-        ChainType::ADA => ada::encode_for_broadcast(transaction)?,
-        ChainType::SUI => transaction,
-        ChainType::APT => transaction,
-        ChainType::ATOM => atom::encode_for_broadcast(transaction)?,
-        ChainType::BCH => transaction,
-        ChainType::BNB => transaction,
->>>>>>> a79f8936
     })
 }