mod chains;

use crate::chains::ada;
use crate::chains::xrp;
use kos::chains::{get_chain_by_base_id, ChainError, ChainType, Transaction};

#[derive(Clone)]
pub struct KosCodedAccount {
    pub chain_id: u32,
    pub address: String,
    pub public_key: String,
}

pub fn encode_for_signing(
    account: KosCodedAccount,
    transaction: Transaction,
) -> Result<Transaction, ChainError> {
    let chain = match get_chain_by_base_id(account.chain_id) {
        Some(chain) => chain,
        None => return Err(ChainError::UnsupportedChain),
    };

    Ok(match chain.get_chain_type() {
<<<<<<< HEAD
=======
        ChainType::ETH => transaction,
        ChainType::BTC => transaction,
        ChainType::TRX => transaction,
        ChainType::KLV => transaction,
        ChainType::SUBSTRATE => transaction,
        ChainType::XRP => xrp::encode_for_sign(transaction, account.public_key)?,
        ChainType::ICP => transaction,
        ChainType::SOL => transaction,
>>>>>>> 9e746c70
        ChainType::ADA => ada::encode_for_sign(transaction)?,
        _ => transaction,
    })
}

pub fn encode_for_broadcast(
<<<<<<< HEAD
    chain_id: u32,
=======
    account: KosCodedAccount,
>>>>>>> 9e746c70
    transaction: Transaction,
    public_key: Vec<u8>,
) -> Result<Transaction, ChainError> {
<<<<<<< HEAD
    let chain = match get_chain_by_base_id(chain_id) {
=======
    let chain = match get_chain_by_base_id(account.chain_id) {
>>>>>>> 9e746c70
        Some(chain) => chain,
        None => return Err(ChainError::UnsupportedChain),
    };

    Ok(match chain.get_chain_type() {
<<<<<<< HEAD
        ChainType::ADA => ada::encode_for_broadcast(transaction, public_key)?,
        _ => transaction,
    })
=======
        ChainType::ETH => transaction,
        ChainType::BTC => transaction,
        ChainType::TRX => transaction,
        ChainType::KLV => transaction,
        ChainType::SUBSTRATE => transaction,
        ChainType::XRP => xrp::encode_for_broadcast(transaction)?,
        ChainType::ICP => transaction,
        ChainType::SOL => transaction,
        ChainType::ADA => ada::encode_for_broadcast(transaction)?,
        ChainType::SUI => transaction,
        ChainType::APT => transaction,
        ChainType::ATOM => transaction,
        ChainType::BCH => transaction,
        ChainType::BNB => transaction,
    })
}

#[cfg(test)]
mod test {
    use super::*;

    #[test]
    fn test_encode() {
        let tx = Transaction {
            raw_data: vec![],
            tx_hash: vec![],
            signature: vec![],
            options: None,
        };

        let account = KosCodedAccount {
            chain_id: 20,
            address: "123".to_string(),
            public_key: "123".to_string(),
        };

        let result = encode_for_signing(account, tx);

        assert!(result.is_ok());
    }
>>>>>>> 9e746c70
}<|MERGE_RESOLUTION|>--- conflicted
+++ resolved
@@ -2,7 +2,8 @@
 
 use crate::chains::ada;
 use crate::chains::xrp;
-use kos::chains::{get_chain_by_base_id, ChainError, ChainType, Transaction};
+use kos::chains::util::hex_string_to_vec;
+use kos::chains::{get_chain_by_base_id, Chain, ChainError, ChainType, Transaction};
 
 #[derive(Clone)]
 pub struct KosCodedAccount {
@@ -21,85 +22,26 @@
     };
 
     Ok(match chain.get_chain_type() {
-<<<<<<< HEAD
-=======
-        ChainType::ETH => transaction,
-        ChainType::BTC => transaction,
-        ChainType::TRX => transaction,
-        ChainType::KLV => transaction,
-        ChainType::SUBSTRATE => transaction,
         ChainType::XRP => xrp::encode_for_sign(transaction, account.public_key)?,
-        ChainType::ICP => transaction,
-        ChainType::SOL => transaction,
->>>>>>> 9e746c70
         ChainType::ADA => ada::encode_for_sign(transaction)?,
         _ => transaction,
     })
 }
 
 pub fn encode_for_broadcast(
-<<<<<<< HEAD
-    chain_id: u32,
-=======
     account: KosCodedAccount,
->>>>>>> 9e746c70
     transaction: Transaction,
-    public_key: Vec<u8>,
 ) -> Result<Transaction, ChainError> {
-<<<<<<< HEAD
-    let chain = match get_chain_by_base_id(chain_id) {
-=======
     let chain = match get_chain_by_base_id(account.chain_id) {
->>>>>>> 9e746c70
         Some(chain) => chain,
         None => return Err(ChainError::UnsupportedChain),
     };
 
     Ok(match chain.get_chain_type() {
-<<<<<<< HEAD
-        ChainType::ADA => ada::encode_for_broadcast(transaction, public_key)?,
+        ChainType::XRP => xrp::encode_for_broadcast(transaction)?,
+        ChainType::ADA => {
+            ada::encode_for_broadcast(transaction, hex_string_to_vec(account.public_key.as_ref())?)?
+        }
         _ => transaction,
     })
-=======
-        ChainType::ETH => transaction,
-        ChainType::BTC => transaction,
-        ChainType::TRX => transaction,
-        ChainType::KLV => transaction,
-        ChainType::SUBSTRATE => transaction,
-        ChainType::XRP => xrp::encode_for_broadcast(transaction)?,
-        ChainType::ICP => transaction,
-        ChainType::SOL => transaction,
-        ChainType::ADA => ada::encode_for_broadcast(transaction)?,
-        ChainType::SUI => transaction,
-        ChainType::APT => transaction,
-        ChainType::ATOM => transaction,
-        ChainType::BCH => transaction,
-        ChainType::BNB => transaction,
-    })
-}
-
-#[cfg(test)]
-mod test {
-    use super::*;
-
-    #[test]
-    fn test_encode() {
-        let tx = Transaction {
-            raw_data: vec![],
-            tx_hash: vec![],
-            signature: vec![],
-            options: None,
-        };
-
-        let account = KosCodedAccount {
-            chain_id: 20,
-            address: "123".to_string(),
-            public_key: "123".to_string(),
-        };
-
-        let result = encode_for_signing(account, tx);
-
-        assert!(result.is_ok());
-    }
->>>>>>> 9e746c70
 }