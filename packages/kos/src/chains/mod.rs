use crate::alloc::borrow::ToOwned;
use crate::crypto::bip32::Bip32Err;
use crate::crypto::ed25519::Ed25519Err;
use crate::crypto::secp256k1::Secp256Err;
use crate::crypto::sr25519::Sr25519Error;
use alloc::boxed::Box;
use alloc::format;
use alloc::string::{FromUtf8Error, String, ToString};
use alloc::vec::Vec;
use core::fmt::Display;
use prost::{DecodeError, EncodeError};
use rlp::DecoderError;
use tiny_json_rs::lexer::StringType;
use tiny_json_rs::mapper;
use tiny_json_rs::serializer;
use tiny_json_rs::serializer::Token;
use tiny_json_rs::Serialize;

pub mod ada;
mod apt;
mod atom;
mod bch;
mod bnb;
mod btc;
pub mod constants;
pub mod egld;
mod eth;
mod icp;
pub mod klv;
mod sol;
mod substrate;
mod sui;
pub mod trx;
pub mod util;
mod xrp;

#[derive(Debug)]
pub enum ChainError {
    ErrDerive,
    InvalidPrivateKey,
    ProtoDecodeError,
    CurveError(Secp256Err),
    CurveErrorSr(Sr25519Error),
    EncodeError(EncodeError),
    DecodeError(DecodeError),
    Ed25519Error,
    Bech32EncodeError,
    RlpError,
    InvalidMessageSize,
    InvalidSignature,
    NotSupported,
    InvalidPublicKey,
    InvalidSeed,
    InvalidCredential,
    InvalidMnemonic,
    CipherError(String),
    InvalidString(String),
    InvalidData(String),
    MissingOptions,
    InvalidOptions,
    InvalidHex,
    DecodeRawTx,
    DecodeHash,
<<<<<<< HEAD
    NonAsciiCharacter(usize),
    DuplicateCharacter,
    InvalidCharacter(char),
    BufferTooSmall,
=======
    InvalidTransactionHeader,
    InvalidAccountLength,
    InvalidBlockhash,
    InvalidSignatureLength,
    UnsupportedScriptType,
    InvalidTransaction(String),
>>>>>>> d92f5822
}

impl Display for ChainError {
    fn fmt(&self, f: &mut core::fmt::Formatter<'_>) -> core::fmt::Result {
        match self {
            ChainError::ErrDerive => write!(f, "Derive error"),
            ChainError::InvalidPrivateKey => write!(f, "Invalid private key"),
            ChainError::CurveError(e) => write!(f, "Curve error: {}", e),
            ChainError::ProtoDecodeError => {
                write!(f, "Proto decode error")
            }
            ChainError::EncodeError(e) => {
                write!(f, "encode error: {}", e)
            }
            ChainError::DecodeError(e) => {
                write!(f, "decode error: {}", e)
            }
            ChainError::Ed25519Error => {
                write!(f, "ed25519 error")
            }
            ChainError::Bech32EncodeError => {
                write!(f, "bech32 encode error")
            }
            ChainError::RlpError => {
                write!(f, "rlp error")
            }
            ChainError::InvalidMessageSize => {
                write!(f, "invalid message size")
            }
            ChainError::InvalidSignature => {
                write!(f, "invalid signature")
            }
            ChainError::NotSupported => {
                write!(f, "not supported")
            }
            ChainError::InvalidPublicKey => {
                write!(f, "invalid public key")
            }
            ChainError::CurveErrorSr(e) => {
                write!(f, "curve error sr: {}", e)
            }
            ChainError::InvalidSeed => {
                write!(f, "invalid seed")
            }
            ChainError::InvalidCredential => {
                write!(f, "invalid credential")
            }
            ChainError::InvalidMnemonic => {
                write!(f, "invalid mnemonic")
            }
            ChainError::CipherError(e) => {
                write!(f, "cipher error: {}", e)
            }
            ChainError::InvalidString(e) => {
                write!(f, "invalid string: {}", e)
            }
            ChainError::InvalidData(e) => {
                write!(f, "invalid data: {}", e)
            }
            ChainError::MissingOptions => {
                write!(f, "missing option")
            }
            ChainError::InvalidOptions => {
                write!(f, "invalid option")
            }
            ChainError::InvalidHex => {
                write!(f, "invalid hex")
            }
            ChainError::DecodeRawTx => {
                write!(f, "decode raw tx")
            }
            ChainError::DecodeHash => {
                write!(f, "decode hash")
            }
<<<<<<< HEAD
            ChainError::NonAsciiCharacter(e) => {
                write!(f, "non ascii character: {}", e)
            }
            ChainError::DuplicateCharacter => {
                write!(f, "duplicate character")
            }
            ChainError::InvalidCharacter(e) => {
                write!(f, "non ascii character: {}", e)
            }
            ChainError::BufferTooSmall => {
                write!(f, "buffer too small")
=======
            ChainError::InvalidTransactionHeader => {
                write!(f, "invalid transaction header")
            }
            ChainError::InvalidAccountLength => {
                write!(f, "invalid account length")
            }
            ChainError::InvalidBlockhash => {
                write!(f, "invalid block hash")
            }
            ChainError::InvalidSignatureLength => {
                write!(f, "invalid signature length")
            }
            ChainError::UnsupportedScriptType => {
                write!(f, "unsupported script type")
            }
            ChainError::InvalidTransaction(e) => {
                write!(f, "invalid transaction: {}", e)
>>>>>>> d92f5822
            }
        }
    }
}

impl From<Secp256Err> for ChainError {
    fn from(value: Secp256Err) -> Self {
        ChainError::CurveError(value)
    }
}

impl From<Ed25519Err> for ChainError {
    fn from(_: Ed25519Err) -> Self {
        ChainError::Ed25519Error
    }
}

impl From<Bip32Err> for ChainError {
    fn from(_: Bip32Err) -> Self {
        ChainError::ErrDerive
    }
}

impl From<FromUtf8Error> for ChainError {
    fn from(_: FromUtf8Error) -> Self {
        ChainError::InvalidPrivateKey
    }
}

impl From<DecodeError> for ChainError {
    fn from(v: DecodeError) -> Self {
        ChainError::DecodeError(v)
    }
}

impl From<EncodeError> for ChainError {
    fn from(v: EncodeError) -> Self {
        ChainError::EncodeError(v)
    }
}

impl From<bech32::Error> for ChainError {
    fn from(_: bech32::Error) -> Self {
        ChainError::Bech32EncodeError
    }
}

impl From<DecoderError> for ChainError {
    fn from(_: DecoderError) -> Self {
        ChainError::RlpError
    }
}

impl From<serializer::DecodeError> for ChainError {
    fn from(_: serializer::DecodeError) -> Self {
        ChainError::ProtoDecodeError
    }
}

impl From<Sr25519Error> for ChainError {
    fn from(value: Sr25519Error) -> Self {
        ChainError::CurveErrorSr(value)
    }
}

#[allow(dead_code)]
impl ChainError {
    pub fn to_u32(&self) -> u32 {
        match self {
            ChainError::ErrDerive => 1,
            ChainError::InvalidPrivateKey => 2,
            ChainError::ProtoDecodeError => 3,
            ChainError::CurveError(_) => 4,
            ChainError::EncodeError(_) => 5,
            ChainError::DecodeError(_) => 6,
            ChainError::Ed25519Error => 7,
            ChainError::Bech32EncodeError => 8,
            ChainError::RlpError => 9,
            ChainError::InvalidMessageSize => 10,
            ChainError::InvalidSignature => 11,
            ChainError::NotSupported => 12,
            ChainError::InvalidPublicKey => 13,
            ChainError::CurveErrorSr(_) => 14,
            ChainError::InvalidSeed => 15,
            ChainError::InvalidCredential => 16,
            ChainError::InvalidMnemonic => 17,
            ChainError::CipherError(_) => 18,
            ChainError::InvalidString(_) => 19,
            ChainError::InvalidData(_) => 20,
            ChainError::MissingOptions => 21,
            ChainError::InvalidOptions => 22,
            ChainError::InvalidHex => 23,
            ChainError::DecodeRawTx => 24,
            ChainError::DecodeHash => 25,
<<<<<<< HEAD
            ChainError::NonAsciiCharacter(_) => 26,
            ChainError::DuplicateCharacter => 27,
            ChainError::InvalidCharacter(_) => 28,
            ChainError::BufferTooSmall => 29,
=======
            ChainError::InvalidTransactionHeader => 26,
            ChainError::InvalidAccountLength => 27,
            ChainError::InvalidBlockhash => 28,
            ChainError::InvalidSignatureLength => 29,
            ChainError::UnsupportedScriptType => 30,
            ChainError::InvalidTransaction(_) => 31,
>>>>>>> d92f5822
        }
    }
}

pub enum TxType {
    Unknown,
    Transfer,
    TriggerContract,
}

impl serializer::Serialize for TxType {
    fn serialize(&self) -> mapper::Value {
        let str = match self {
            TxType::Unknown => "Unknown",
            TxType::Transfer => "Transfer",
            TxType::TriggerContract => "TriggerContract",
        };
        let token = Token {
            token_type: tiny_json_rs::lexer::TokenType::String(StringType::SimpleString),
            literal: str.to_string(),
        };

        mapper::Value::Token(token)
    }
}

#[derive(Serialize)]
pub struct TxInfo {
    pub sender: String,
    pub receiver: String,
    pub value: f64,
    pub tx_type: TxType,
}

pub struct Transaction {
    pub raw_data: Vec<u8>,
    pub tx_hash: Vec<u8>,
    pub signature: Vec<u8>,
    pub options: Option<ChainOptions>,
}

#[derive(Clone)]
pub enum ChainOptions {
    EVM {
        chain_id: u32,
    },
    BTC {
        prev_scripts: Vec<Vec<u8>>,
        input_amounts: Vec<u64>,
    },
    SUBSTRATE {
        call: Vec<u8>,
        era: Vec<u8>,
        nonce: u32,
        tip: u8,
        block_hash: Vec<u8>,
        genesis_hash: Vec<u8>,
        spec_version: u32,
        transaction_version: u32,
        app_id: Option<u32>,
    },
}

#[allow(dead_code)]
impl Transaction {
    #[allow(clippy::should_implement_trait)]
    pub fn default() -> Self {
        Self {
            raw_data: Vec::new(),
            tx_hash: Vec::new(),
            signature: Vec::new(),
            options: None,
        }
    }
}

pub trait Chain {
    fn get_id(&self) -> u32;
    fn get_name(&self) -> &str;
    fn get_symbol(&self) -> &str;
    fn get_decimals(&self) -> u32;
    fn mnemonic_to_seed(&self, mnemonic: String, password: String) -> Result<Vec<u8>, ChainError>;
    fn derive(&self, seed: Vec<u8>, path: String) -> Result<Vec<u8>, ChainError>;
    fn get_path(&self, index: u32, is_legacy: bool) -> String;
    fn get_pbk(&self, private_key: Vec<u8>) -> Result<Vec<u8>, ChainError>;
    fn get_address(&self, public_key: Vec<u8>) -> Result<String, ChainError>;
    fn sign_tx(&self, private_key: Vec<u8>, tx: Transaction) -> Result<Transaction, ChainError>;
    fn sign_message(&self, private_key: Vec<u8>, message: Vec<u8>) -> Result<Vec<u8>, ChainError>;
    fn sign_raw(&self, private_key: Vec<u8>, payload: Vec<u8>) -> Result<Vec<u8>, ChainError>;
    fn get_tx_info(&self, raw_tx: Vec<u8>) -> Result<TxInfo, ChainError>;
}

type ChainFactory = fn() -> Box<dyn Chain>;

struct ChainInfo {
    factory: ChainFactory,
    supported: bool,
}

struct ChainRegistry {
    registry: &'static [(u32, ChainInfo)],
}
impl ChainRegistry {
    fn new() -> Self {
        static REGISTRY: [(u32, ChainInfo); 46] = [
            (
                constants::ETH,
                ChainInfo {
                    factory: || Box::new(eth::ETH::new()),
                    supported: true,
                },
            ),
            (
                constants::BSC,
                ChainInfo {
                    factory: || Box::new(eth::ETH::new_eth_based(26, 56, "BSC", "BnbSmartChain")),
                    supported: true,
                },
            ),
            (
                constants::POLYGON,
                ChainInfo {
                    factory: || Box::new(eth::ETH::new_eth_based(28, 137, "MATIC", "Polygon")),
                    supported: true,
                },
            ),
            (
                constants::HT,
                ChainInfo {
                    factory: || Box::new(eth::ETH::new_eth_based(30, 128, "HT", "Huobi")),
                    supported: true,
                },
            ),
            (
                constants::SYS_NEVM,
                ChainInfo {
                    factory: || {
                        Box::new(eth::ETH::new_eth_based(37, 57, "SYS_NEVM", "Syscoin Nevm"))
                    },
                    supported: true,
                },
            ),
            (
                constants::TRX,
                ChainInfo {
                    factory: || Box::new(trx::TRX {}),
                    supported: true,
                },
            ),
            (
                constants::KLV,
                ChainInfo {
                    factory: || Box::new(klv::KLV {}),
                    supported: true,
                },
            ),
            (
                constants::BTC,
                ChainInfo {
                    factory: || Box::new(btc::BTC::new()),
                    supported: true,
                },
            ),
            (
                constants::DOT,
                ChainInfo {
                    factory: || Box::new(substrate::Substrate::new(21, 0, "Polkadot", "DOT")),
                    supported: true,
                },
            ),
            (
                constants::KSM,
                ChainInfo {
                    factory: || Box::new(substrate::Substrate::new(27, 2, "Kusama", "KSM")),
                    supported: true,
                },
            ),
            (
                constants::LTC,
                ChainInfo {
                    factory: || Box::new(btc::BTC::new_btc_based(5, "ltc", 2, "LTC", "Litecoin")),
                    supported: true,
                },
            ),
            (
                constants::REEF,
                ChainInfo {
                    factory: || Box::new(substrate::Substrate::new(29, 42, "Reef", "REEF")),
                    supported: true,
                },
            ),
            (
                constants::SDN,
                ChainInfo {
                    factory: || Box::new(substrate::Substrate::new(35, 5, "Shiden", "SDN")),
                    supported: true,
                },
            ),
            (
                constants::ASTR,
                ChainInfo {
                    factory: || Box::new(substrate::Substrate::new(36, 5, "Astar", "ASTR")),
                    supported: true,
                },
            ),
            (
                constants::CFG,
                ChainInfo {
                    factory: || Box::new(substrate::Substrate::new(47, 36, "Centrifuge", "CFG")),
                    supported: true,
                },
            ),
            (
                constants::SYS,
                ChainInfo {
                    factory: || Box::new(btc::BTC::new_btc_based(15, "sys", 57, "SYS", "Syscoin")),
                    supported: true,
                },
            ),
            (
                constants::KILT,
                ChainInfo {
                    factory: || Box::new(substrate::Substrate::new(44, 38, "Kilt", "KILT")),
                    supported: true,
                },
            ),
            (
                constants::ALTAIR,
                ChainInfo {
                    factory: || Box::new(substrate::Substrate::new(42, 136, "Altair", "ALTAIR")),
                    supported: true,
                },
            ),
            (
                constants::DOGE,
                ChainInfo {
                    factory: || {
                        Box::new(btc::BTC::new_legacy_btc_based(
                            12, 0x1E, 3, "DOGE", "Dogecoin",
                        ))
                    },
                    supported: true,
                },
            ),
            (
                constants::DASH,
                ChainInfo {
                    factory: || {
                        Box::new(btc::BTC::new_legacy_btc_based(11, 0x4C, 5, "DASH", "Dash"))
                    },
                    supported: true,
                },
            ),
            (
                constants::XRP,
                ChainInfo {
                    factory: || Box::new(xrp::XRP::new()),
                    supported: false,
                },
            ),
            (
                constants::DGB,
                ChainInfo {
                    factory: || Box::new(btc::BTC::new_btc_based(16, "dgb", 20, "DGB", "Digibyte")),
                    supported: true,
                },
            ),
            (
                constants::COSMOS,
                ChainInfo {
                    factory: || Box::new(atom::ATOM::new()),
                    supported: false,
                },
            ),
            (
                constants::CELESTIA,
                ChainInfo {
                    factory: || {
                        Box::new(atom::ATOM::new_cosmos_based(
                            "celestia", "celestia", "Celestia", "TIA",
                        ))
                    },
                    supported: false,
                },
            ),
            (
                constants::CUDOS,
                ChainInfo {
                    factory: || {
                        Box::new(atom::ATOM::new_cosmos_based(
                            "cudos", "cudos-1", "Cudos", "CUDOS",
                        ))
                    },
                    supported: false,
                },
            ),
            (
                constants::AURA,
                ChainInfo {
                    factory: || {
                        Box::new(atom::ATOM::new_cosmos_based(
                            "aura", "xstaxy-1", "Aura", "AURA",
                        ))
                    },
                    supported: false,
                },
            ),
            (
                constants::ICP,
                ChainInfo {
                    factory: || Box::new(icp::ICP {}),
                    supported: true,
                },
            ),
            (
                constants::SOL,
                ChainInfo {
                    factory: || Box::new(sol::SOL {}),
                    supported: true,
                },
            ),
            (
                constants::MOVR,
                ChainInfo {
                    factory: || Box::new(eth::ETH::new_eth_based(32, 1285, "MOVR", "Moonriver")),
                    supported: true,
                },
            ),
            (
                constants::GLMR,
                ChainInfo {
                    factory: || Box::new(eth::ETH::new_eth_based(34, 1284, "GLMR", "Moonbeam")),
                    supported: true,
                },
            ),
            (
                constants::BNB,
                ChainInfo {
                    factory: || Box::new(bnb::BNB {}),
                    supported: false,
                },
            ),
            (
                constants::BCH,
                ChainInfo {
                    factory: || Box::new(bch::BCH {}),
                    supported: false,
                },
            ),
            (
                constants::ADA,
                ChainInfo {
                    factory: || Box::new(ada::ADA {}),
                    supported: false,
                },
            ),
            (
                constants::SUI,
                ChainInfo {
                    factory: || Box::new(sui::SUI {}),
                    supported: true,
                },
            ),
            (
                constants::APT,
                ChainInfo {
                    factory: || Box::new(apt::APT {}),
                    supported: false,
                },
            ),
            (
                constants::AVAIL,
                ChainInfo {
                    factory: || Box::new(substrate::Substrate::new(62, 42, "Avail", "AVAIL")),
                    supported: true,
                },
            ),
            (
                constants::ROLLUX,
                ChainInfo {
                    factory: || Box::new(eth::ETH::new_eth_based(63, 570, "ROLLUX", "Rollux")),
                    supported: true,
                },
            ),
            (
                constants::AVAX,
                ChainInfo {
                    factory: || Box::new(eth::ETH::new_eth_based(39, 43114, "AVAX", "Avalanche")),
                    supported: true,
                },
            ),
            (
                constants::ARB,
                ChainInfo {
                    factory: || Box::new(eth::ETH::new_eth_based(57, 42161, "ARB", "Arbitrum")),
                    supported: true,
                },
            ),
            (
                constants::BASE,
                ChainInfo {
                    factory: || Box::new(eth::ETH::new_eth_based(60, 8453, "BASE", "Base")),
                    supported: true,
                },
            ),
            (
                constants::NEAR,
                ChainInfo {
                    factory: || Box::new(eth::ETH::new_eth_based(64, 397, "NEAR", "Near")),
                    supported: true,
                },
            ),
            (
                constants::FTM,
                ChainInfo {
                    factory: || Box::new(eth::ETH::new_eth_based(54, 250, "FTM", "Fantom")),
                    supported: true,
                },
            ),
            (
                constants::CHZ,
                ChainInfo {
                    factory: || Box::new(eth::ETH::new_eth_based(61, 88888, "CHZ", "Chiliz")),
                    supported: true,
                },
            ),
            (
                constants::OP,
                ChainInfo {
                    factory: || Box::new(eth::ETH::new_eth_based(53, 10, "OP", "Optimism")),
                    supported: true,
                },
            ),
            (
                constants::POLYGON_ZKEVM,
                ChainInfo {
                    factory: || {
                        Box::new(eth::ETH::new_eth_based(52, 1101, "ZKEVM", "Polygon zkEVM"))
                    },
                    supported: true,
                },
            ),
            (
                constants::STOLZ,
                ChainInfo {
                    factory: || Box::new(eth::ETH::new_eth_based(67, 2344, "STOLZ", "Stolz")),
                    supported: true,
                },
            ),
        ];

        Self {
            registry: &REGISTRY,
        }
    }

    fn get_chain_by_id(&self, id: u32) -> Option<Box<dyn Chain>> {
        for &(chain_id, ref chain_info) in self.registry {
            if chain_id == id {
                return Some((chain_info.factory)());
            }
        }
        None
    }

    fn get_chain_by_base_id(&self, base_id: u32) -> Option<Box<dyn Chain>> {
        for (_, chain_info) in self.registry {
            let chain = (chain_info.factory)();
            if chain.get_id() == base_id {
                return Some(chain);
            }
        }
        None
    }

    fn get_chains(&self) -> Vec<u32> {
        let mut ids = Vec::new();
        for (_, chain_info) in self.registry {
            let chain = (chain_info.factory)();
            ids.push(chain.get_id());
        }
        ids
    }

    fn is_chain_supported(&self, id: u32) -> bool {
        for (_, chain_info) in self.registry {
            let chain = (chain_info.factory)();
            if chain.get_id() == id {
                return chain_info.supported;
            }
        }
        false
    }

    fn get_supported_chains(&self) -> Vec<u32> {
        let mut ids = Vec::new();
        for (_, chain_info) in self.registry {
            let chain = (chain_info.factory)();
            if chain_info.supported {
                ids.push(chain.get_id());
            }
        }
        ids
    }

    fn create_custom_evm(&self, chain_id: u32) -> Option<Box<dyn Chain>> {
        Some(Box::new(eth::ETH::new_eth_based(
            0,
            chain_id,
            format!("ETH {}", chain_id).as_str(),
            format!("Eth Based {}", chain_id).as_str(),
        )))
    }
}

pub fn get_chain_by_id(id: u32) -> Option<Box<dyn Chain>> {
    ChainRegistry::new().get_chain_by_id(id)
}

pub enum CustomChainType {
    NotCustom(u32),
    CustomEth(u32),
    CustomSubstrate(u32),
    CustomCosmos(String),
}

pub fn get_chain_by_params(params: CustomChainType) -> Option<Box<dyn Chain>> {
    match params {
        CustomChainType::NotCustom(c) => get_chain_by_id(c),
        CustomChainType::CustomEth(chaincode) => Some(Box::new(eth::ETH::new_eth_based(
            0,
            chaincode,
            format!("ETH {}", chaincode).as_str(),
            format!("Eth Based {}", chaincode).as_str(),
        ))),
        CustomChainType::CustomSubstrate(_) => None,
        CustomChainType::CustomCosmos(_) => None,
    }
}

pub fn get_chain_by_base_id(base_id: u32) -> Option<Box<dyn Chain>> {
    ChainRegistry::new().get_chain_by_base_id(base_id)
}

pub fn get_chains() -> Vec<u32> {
    ChainRegistry::new().get_chains()
}

pub fn is_chain_supported(id: u32) -> bool {
    ChainRegistry::new().is_chain_supported(id)
}

pub fn get_supported_chains() -> Vec<u32> {
    ChainRegistry::new().get_supported_chains()
}

pub fn create_custom_evm(chain_id: u32) -> Option<Box<dyn Chain>> {
    ChainRegistry::new().create_custom_evm(chain_id)
}<|MERGE_RESOLUTION|>--- conflicted
+++ resolved
@@ -61,19 +61,16 @@
     InvalidHex,
     DecodeRawTx,
     DecodeHash,
-<<<<<<< HEAD
-    NonAsciiCharacter(usize),
-    DuplicateCharacter,
-    InvalidCharacter(char),
-    BufferTooSmall,
-=======
     InvalidTransactionHeader,
     InvalidAccountLength,
     InvalidBlockhash,
     InvalidSignatureLength,
     UnsupportedScriptType,
     InvalidTransaction(String),
->>>>>>> d92f5822
+    NonAsciiCharacter(usize),
+    DuplicateCharacter,
+    InvalidCharacter(char),
+    BufferTooSmall,
 }
 
 impl Display for ChainError {
@@ -148,7 +145,24 @@
             ChainError::DecodeHash => {
                 write!(f, "decode hash")
             }
-<<<<<<< HEAD
+            ChainError::InvalidTransactionHeader => {
+                write!(f, "invalid transaction header")
+            }
+            ChainError::InvalidAccountLength => {
+                write!(f, "invalid account length")
+            }
+            ChainError::InvalidBlockhash => {
+                write!(f, "invalid block hash")
+            }
+            ChainError::InvalidSignatureLength => {
+                write!(f, "invalid signature length")
+            }
+            ChainError::UnsupportedScriptType => {
+                write!(f, "unsupported script type")
+            }
+            ChainError::InvalidTransaction(e) => {
+                write!(f, "invalid transaction: {}", e)
+            }
             ChainError::NonAsciiCharacter(e) => {
                 write!(f, "non ascii character: {}", e)
             }
@@ -160,25 +174,6 @@
             }
             ChainError::BufferTooSmall => {
                 write!(f, "buffer too small")
-=======
-            ChainError::InvalidTransactionHeader => {
-                write!(f, "invalid transaction header")
-            }
-            ChainError::InvalidAccountLength => {
-                write!(f, "invalid account length")
-            }
-            ChainError::InvalidBlockhash => {
-                write!(f, "invalid block hash")
-            }
-            ChainError::InvalidSignatureLength => {
-                write!(f, "invalid signature length")
-            }
-            ChainError::UnsupportedScriptType => {
-                write!(f, "unsupported script type")
-            }
-            ChainError::InvalidTransaction(e) => {
-                write!(f, "invalid transaction: {}", e)
->>>>>>> d92f5822
             }
         }
     }
@@ -273,19 +268,16 @@
             ChainError::InvalidHex => 23,
             ChainError::DecodeRawTx => 24,
             ChainError::DecodeHash => 25,
-<<<<<<< HEAD
-            ChainError::NonAsciiCharacter(_) => 26,
-            ChainError::DuplicateCharacter => 27,
-            ChainError::InvalidCharacter(_) => 28,
-            ChainError::BufferTooSmall => 29,
-=======
             ChainError::InvalidTransactionHeader => 26,
             ChainError::InvalidAccountLength => 27,
             ChainError::InvalidBlockhash => 28,
             ChainError::InvalidSignatureLength => 29,
             ChainError::UnsupportedScriptType => 30,
             ChainError::InvalidTransaction(_) => 31,
->>>>>>> d92f5822
+            ChainError::NonAsciiCharacter(_) => 32,
+            ChainError::DuplicateCharacter => 33,
+            ChainError::InvalidCharacter(_) => 34,
+            ChainError::BufferTooSmall => 35,
         }
     }
 }
