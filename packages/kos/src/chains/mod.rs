--- conflicted
+++ resolved
@@ -61,15 +61,12 @@
     InvalidHex,
     DecodeRawTx,
     DecodeHash,
-<<<<<<< HEAD
     InvalidTransactionHeader,
     InvalidAccountLength,
     InvalidBlockhash,
     InvalidSignatureLength,
-=======
     UnsupportedScriptType,
     InvalidTransaction(String),
->>>>>>> 018253d3
 }
 
 impl Display for ChainError {
@@ -144,7 +141,6 @@
             ChainError::DecodeHash => {
                 write!(f, "decode hash")
             }
-<<<<<<< HEAD
             ChainError::InvalidTransactionHeader => {
                 write!(f, "invalid transaction header")
             }
@@ -156,13 +152,12 @@
             }
             ChainError::InvalidSignatureLength => {
                 write!(f, "invalid signature length")
-=======
+            }
             ChainError::UnsupportedScriptType => {
                 write!(f, "unsupported script type")
             }
             ChainError::InvalidTransaction(e) => {
                 write!(f, "invalid transaction: {}", e)
->>>>>>> 018253d3
             }
         }
     }
@@ -257,15 +252,12 @@
             ChainError::InvalidHex => 23,
             ChainError::DecodeRawTx => 24,
             ChainError::DecodeHash => 25,
-<<<<<<< HEAD
             ChainError::InvalidTransactionHeader => 26,
             ChainError::InvalidAccountLength => 27,
             ChainError::InvalidBlockhash => 28,
             ChainError::InvalidSignatureLength => 29,
-=======
-            ChainError::UnsupportedScriptType => 26,
-            ChainError::InvalidTransaction(_) => 27,
->>>>>>> 018253d3
+            ChainError::UnsupportedScriptType => 30,
+            ChainError::InvalidTransaction(_) => 31,
         }
     }
 }
