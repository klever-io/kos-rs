--- conflicted
+++ resolved
@@ -30,15 +30,9 @@
 use tiny_json_rs::Serialize;
 
 pub mod ada;
-<<<<<<< HEAD
-mod apt;
-mod atom;
-mod bch;
-=======
 pub mod apt;
 pub mod atom;
 pub mod bch;
->>>>>>> 4e2dcad9
 pub mod btc;
 pub mod constants;
 pub mod eth;
