use crate::chains::{Chain, ChainError, ChainType, Transaction, TxInfo};
use crate::crypto::bip32;
use crate::crypto::ed25519::{Ed25519, Ed25519Trait};
use crate::crypto::hash::keccak256_digest;
use alloc::format;
use alloc::string::{String, ToString};
use alloc::vec::Vec;
use bech32::{u5, Variant};

use crate::chains::util::private_key_from_vec;

const KLEVER_MESSAGE_PREFIX: &str = "\x17Klever Signed Message:\n";

pub const BIP44_PATH: u32 = 690;

pub struct KLV {}

impl KLV {
    pub fn prepare_message(message: Vec<u8>) -> [u8; 32] {
        let mut msg = Vec::new();
        msg.extend_from_slice(KLEVER_MESSAGE_PREFIX.as_bytes());
        msg.extend_from_slice(message.len().to_string().as_bytes());
        msg.extend_from_slice(&message);

        keccak256_digest(&msg[..])
    }
}

impl Chain for KLV {
    fn get_id(&self) -> u32 {
        38
    }

    fn get_name(&self) -> &str {
        "Klever"
    }

    fn get_symbol(&self) -> &str {
        "KLV"
    }

    fn get_decimals(&self) -> u32 {
        6
    }

    fn mnemonic_to_seed(&self, mnemonic: String, password: String) -> Result<Vec<u8>, ChainError> {
        Ok(bip32::mnemonic_to_seed(mnemonic, password)?)
    }

    fn derive(&self, seed: Vec<u8>, path: String) -> Result<Vec<u8>, ChainError> {
        let result = bip32::derive_ed25519(&seed, path)?;
        Ok(Vec::from(result))
    }

    fn get_path(&self, index: u32, _is_legacy: bool) -> String {
        format!("m/44'/{}'/0'/0'/{}'", BIP44_PATH, index)
    }

    fn get_pbk(&self, private_key: Vec<u8>) -> Result<Vec<u8>, ChainError> {
        let mut pvk_bytes = private_key_from_vec(&private_key)?;
        let pbk = Ed25519::public_from_private(&pvk_bytes)?;
        pvk_bytes.fill(0);
        Ok(pbk)
    }

    fn get_address(&self, public_key: Vec<u8>) -> Result<String, ChainError> {
        let add_encoded = bech32::convert_bits(public_key.as_ref(), 8, 5, true)?;
        let mut addr_u5: Vec<u5> = Vec::new();
        for i in add_encoded {
            addr_u5.push(u5::try_from_u8(i)?);
        }
        let res = bech32::encode("klv", addr_u5, Variant::Bech32)?;
        Ok(res)
    }

    fn sign_tx(
        &self,
        private_key: Vec<u8>,
        mut tx: Transaction,
    ) -> Result<Transaction, ChainError> {
        let sig = self.sign_raw(private_key, tx.tx_hash.clone())?;

        tx.signature = sig.as_slice().to_vec();
        Ok(tx)
    }

    fn sign_message(
        &self,
        private_key: Vec<u8>,
        message: Vec<u8>,
        _legacy: bool,
    ) -> Result<Vec<u8>, ChainError> {
        let prepared_messafe = KLV::prepare_message(message);
        let signature = self.sign_raw(private_key, prepared_messafe.to_vec())?;
        Ok(signature)
    }

    fn sign_raw(&self, private_key: Vec<u8>, payload: Vec<u8>) -> Result<Vec<u8>, ChainError> {
        let mut pvk_bytes = private_key_from_vec(&private_key)?;
        let signature = Ed25519::sign(&pvk_bytes, &payload)?;
        pvk_bytes.fill(0);
        Ok(signature)
    }

    fn get_tx_info(&self, _raw_tx: Vec<u8>) -> Result<TxInfo, ChainError> {
        Err(ChainError::NotSupported)
    }

    fn get_chain_type(&self) -> ChainType {
        ChainType::KLV
    }
}

#[cfg(test)]
mod test {
    use crate::chains::Chain;
    use alloc::string::{String, ToString};

    #[test]
    fn test_derive() {
        let mnemonic = "abandon abandon abandon abandon abandon abandon abandon abandon abandon abandon abandon about".to_string();
        let path = crate::chains::klv::KLV {}.get_path(0, false);

        let seed = crate::chains::klv::KLV {}
            .mnemonic_to_seed(mnemonic, String::new())
            .unwrap();
        let pvk = crate::chains::klv::KLV {}.derive(seed, path).unwrap();
        assert_eq!(pvk.len(), 32);
        let pbk = crate::chains::klv::KLV {}.get_pbk(pvk).unwrap();
        assert_eq!(pbk.len(), 32);
        let addr = crate::chains::klv::KLV {}.get_address(pbk).unwrap();
        assert_eq!(
            addr,
            "klv1usdnywjhrlv4tcyu6stxpl6yvhplg35nepljlt4y5r7yppe8er4qujlazy"
        );
    }

    #[test]
    fn test_pvk_32() {
        let pvk = hex::decode("8734062c1158f26a3ca8a4a0da87b527a7c168653f7f4c77045e5cf571497d9d")
            .unwrap();

        let pbk = crate::chains::klv::KLV {}.get_pbk(pvk).unwrap();

        let address = crate::chains::klv::KLV {}.get_address(pbk.clone()).unwrap();
        assert_eq!(
            address,
            "klv1usdnywjhrlv4tcyu6stxpl6yvhplg35nepljlt4y5r7yppe8er4qujlazy"
        );
        assert_eq!(pbk.len(), 32);
    }

    #[test]
    fn test_pvk_64() {
        let pvk = hex::decode("8734062c1158f26a3ca8a4a0da87b527a7c168653f7f4c77045e5cf571497d9de41b323a571fd955e09cd41660ff4465c3f44693c87f2faea4a0fc408727c8ea")
            .unwrap();

        let pbk = crate::chains::klv::KLV {}.get_pbk(pvk).unwrap();

        let address = crate::chains::klv::KLV {}.get_address(pbk.clone()).unwrap();
        assert_eq!(
            address,
            "klv1usdnywjhrlv4tcyu6stxpl6yvhplg35nepljlt4y5r7yppe8er4qujlazy"
        );
        assert_eq!(pbk.len(), 32);
    }

    #[test]
    fn test_sign_raw() {
        let mnemonic =
            "abandon abandon abandon abandon abandon abandon abandon abandon abandon abandon abandon about"
                .to_string();
        let path = String::from("m/44'/690'/0'/0'/0'");

        let seed = crate::chains::klv::KLV {}
            .mnemonic_to_seed(mnemonic, String::new())
            .unwrap();
        let pvk = crate::chains::klv::KLV {}.derive(seed, path).unwrap();

        let digest =
            hex::decode("0f47f28830f7aa9607a7a462b267003f94b4ef2c5c28ac8763cfc68e8fe10915");
        let signature = crate::chains::klv::KLV {}
            .sign_raw(pvk, digest.unwrap())
            .unwrap();
        assert_eq!(signature.len(), 64)
    }
<<<<<<< HEAD
=======

    #[test]
    fn test_sign_tx() {
        let pvk = hex::decode("1ab42cc412b618bdea3a599e3c9bae199ebf030895b039e9db1e30dafb12b727")
            .unwrap();

        let raw_tx = hex::decode(
            "7b2252617744617461223a7b224e6f6e6365223a3837312c2253656e646572223a226e506832763367457a636d41684b4c783630764d41734e65384a5871716f5a47695a30504e51434c2b55303d222c22436f6e7472616374223a5b7b22506172616d65746572223a7b22747970655f75726c223a22747970652e676f6f676c65617069732e636f6d2f70726f746f2e5472616e73666572436f6e7472616374222c2276616c7565223a224369417633486c46453731646170613948454e704a454b4671656e7468417a32306b67436c76776e46753076635249714d48686b59574d784e3259354e54686b4d6d566c4e54497a595449794d4459794d4459354f5451314f54646a4d544e6b4f444d785a574d3347416f3d227d7d5d2c224b417070466565223a313030303030302c2242616e647769647468466565223a323030303030302c2256657273696f6e223a312c22436861696e4944223a224d544134227d7d",
        )
        .unwrap();

        let tx = crate::chains::Transaction {
            raw_data: raw_tx,
            tx_hash: Vec::new(),
            signature: Vec::new(),
            options: None,
        };

        let result_tx = crate::chains::klv::KLV {}.sign_tx(pvk, tx).unwrap();
        assert_eq!(
            result_tx.tx_hash,
            hex::decode("0f47f28830f7aa9607a7a462b267003f94b4ef2c5c28ac8763cfc68e8fe10915")
                .unwrap()
        )
    }

    #[test]
    fn test_sign_tx_2() {
        let pvk = hex::decode("1ab42cc412b618bdea3a599e3c9bae199ebf030895b039e9db1e30dafb12b727")
            .unwrap();

        let raw_tx = hex::decode(
            "7b2252617744617461223a7b224e6f6e6365223a3536392c2253656e646572223a2253715146557a4c44745a4e7a58657865592b2b424d56483547544b4c444d53786f3732476f52716a5a7a303d222c22436f6e7472616374223a5b7b2254797065223a392c22506172616d65746572223a7b22747970655f75726c223a22747970652e676f6f676c65617069732e636f6d2f70726f746f2e436c61696d436f6e7472616374227d7d5d2c224b417070466565223a313030303030302c2242616e647769647468466565223a323030303030302c2256657273696f6e223a312c22436861696e4944223a224d544134227d7d",
        )
        .unwrap();

        let tx = crate::chains::Transaction {
            raw_data: raw_tx,
            tx_hash: Vec::new(),
            signature: Vec::new(),
            options: None,
        };

        let result_tx = crate::chains::klv::KLV {}.sign_tx(pvk, tx).unwrap();

        assert_eq!(
            result_tx.tx_hash,
            hex::decode("a4f4768ef619999241cb6c81fed8affc8dbaaa32dd4ded674273c8b6f06ddf93")
                .unwrap()
        );
    }

    #[test]
    fn test_sign_tx_3() {
        let pvk = hex::decode("1ab42cc412b618bdea3a599e3c9bae199ebf030895b039e9db1e30dafb12b727")
            .unwrap();

        let json = r#"{"Signature":[],"RawData":{"Contract":[{"Parameter":{"value":"CiAErjVpczGsXwth+8y37LCGSr5O6tPlR9nduy2Np+8wyBIDS0xWGMCEPQ==","type_url":"type.googleapis.com\/proto.TransferContract"}}],"Nonce":580,"BandwidthFee":2000000,"Data":[""],"ChainID":"MTA4","Version":1,"Sender":"SqQFUzLDtZNzXexeY++BMVH5GTKLDMSxo72GoRqjZz0=","KAppFee":1000000}}"#;

        let raw_tx = json.as_bytes().to_vec();

        let tx = crate::chains::Transaction {
            raw_data: raw_tx,
            tx_hash: Vec::new(),
            signature: Vec::new(),
            options: None,
        };

        let result_tx = crate::chains::klv::KLV {}.sign_tx(pvk, tx).unwrap();

        assert_eq!(
            result_tx.tx_hash,
            hex::decode("cb2741a67bb2e84f21ac892c9b6577446955debe9c9ef40c1799d212e617a55f")
                .unwrap()
        );
    }

    #[test]
    fn test_sign_tx_4() {
        let pvk = hex::decode("1ab42cc412b618bdea3a599e3c9bae199ebf030895b039e9db1e30dafb12b727")
            .unwrap();

        let json = r#"{"RawData":{"Sender":"UMjR49Dkn+HleedQY88TSjXXJhtbDpX7f7QVF/Dcqos=","Contract":[{"Type":63,"Parameter":{"type_url":"type.googleapis.com/proto.SmartContract","value":"EiAAAAAAAAAAAAUAIPnuq04LIuz1ew83LbqEVgLiyNyybBoRCghGUkctMlZCVRIFCIDh6xc="}}],"Data":["c3Rha2VGYXJt"],"KAppFee":2000000,"BandwidthFee":4622449,"Version":1,"ChainID":"MTAwMDAx"}}"#;

        let raw_tx = json.as_bytes().to_vec();

        let tx = crate::chains::Transaction {
            raw_data: raw_tx,
            tx_hash: Vec::new(),
            signature: Vec::new(),
            options: None,
        };

        let result_tx = crate::chains::klv::KLV {}.sign_tx(pvk, tx).unwrap();

        assert_eq!(
            result_tx.tx_hash,
            hex::decode("50fce82cb3f4bf851d86fd594133b13e891d1f565958b0a95b11ce47f2179926")
                .unwrap()
        );
    }
    #[test]
    fn test_sign_tx_5() {
        let pvk = hex::decode("1ab42cc412b618bdea3a599e3c9bae199ebf030895b039e9db1e30dafb12b727")
            .unwrap();

        let json = r#"
        {
           "RawData": {
                "Nonce": 606,
                "Sender": "SqQFUzLDtZNzXexeY++BMVH5GTKLDMSxo72GoRqjZz0=",
                "Contract": [
                {
                    "Parameter": {
                    "type_url": "type.googleapis.com/proto.TransferContract",
                    "value": "CiBI/KqGTZBj8/J8YhvX20xb9NP6l5eXRCBmJsWERlhmSRIDS0xWGMCEPQ=="
                }
                }
                ],
                "Data": [
                ""
                ],
                "KAppFee": 1000000,
                "BandwidthFee": 2000000,
                "Version": 1,
                "ChainID": "MTA4",
                "KDAFee": {
                    "KDA": "Q0hJUFMtMUdaUA==",
                    "Amount": 688200
                }
           }
        }"#;
        let raw_tx = json.as_bytes().to_vec();

        let tx = crate::chains::Transaction {
            raw_data: raw_tx,
            tx_hash: Vec::new(),
            signature: Vec::new(),
            options: None,
        };

        let result_tx = crate::chains::klv::KLV {}.sign_tx(pvk, tx).unwrap();

        assert_eq!(
            result_tx.tx_hash,
            vec![
                60, 222, 134, 3, 87, 86, 2, 184, 223, 221, 53, 134, 54, 27, 20, 178, 197, 31, 20,
                66, 12, 107, 186, 61, 21, 82, 78, 66, 210, 190, 124, 194
            ]
        );
    }

    #[test]
    fn test_decode_klv_tx() {
        let raw_tx = hex::decode(
            "7b225261774\
        4617461223a7b224e6f6e6365223a322c2253656e646572223a2231427\
        673447457583848784162506664437742686b6956767378446637354e7a\
        4d4f6c44727357377034633d222c22436f6e7472616374223a5b7b22506\
        172616d65746572223a7b22747970655f75726c223a22747970652e676f\
        6f676c65617069732e636f6d2f70726f746f2e5472616e73666572436f6\
        e7472616374222c2276616c7565223a224369446653574f374e61687538\
        74717056506b4d547645324a6a4649385752702f4d62452f326c702b385\
        06f37786742227d7d5d2c224b417070466565223a3530303030302c2242\
        616e647769647468466565223a313030303030302c2256657273696f6e2\
        23a312c22436861696e4944223a224d544134227d7d",
        )
        .unwrap();

        let tx_info = crate::chains::klv::KLV {}.get_tx_info(raw_tx).unwrap();
        assert_eq!(
            tx_info.sender,
            "klv16sd7crk4jlc8csrv7lwskqrpjgjklvcsmlhexuesa9p6a3dm57rs5vh0hq"
        );
    }

    #[test]
    fn test_sign_message() {
        let mnemonic =
            "abandon abandon abandon abandon abandon abandon abandon abandon abandon abandon abandon about".to_string();

        let chain = super::KLV {};
        let seed = chain.mnemonic_to_seed(mnemonic, "".to_string()).unwrap();
        let path = chain.get_path(0, false);
        let pvk = chain.derive(seed, path).unwrap();

        let message_bytes = "test message".as_bytes().to_vec();

        let signature = chain.sign_message(pvk, message_bytes, false).unwrap();

        assert_eq!(
            hex::encode(signature),
            "458fc2752927ae5ae68e6c0c95a4b408d6329ffc13de19c29bacf3d7efb12500567ca14d67460197ea6097fc93f1fd7c9b41c02a4aedcf1ab15d28b50935bb07"
        );
    }
>>>>>>> 68d9e939
}<|MERGE_RESOLUTION|>--- conflicted
+++ resolved
@@ -184,183 +184,6 @@
             .unwrap();
         assert_eq!(signature.len(), 64)
     }
-<<<<<<< HEAD
-=======
-
-    #[test]
-    fn test_sign_tx() {
-        let pvk = hex::decode("1ab42cc412b618bdea3a599e3c9bae199ebf030895b039e9db1e30dafb12b727")
-            .unwrap();
-
-        let raw_tx = hex::decode(
-            "7b2252617744617461223a7b224e6f6e6365223a3837312c2253656e646572223a226e506832763367457a636d41684b4c783630764d41734e65384a5871716f5a47695a30504e51434c2b55303d222c22436f6e7472616374223a5b7b22506172616d65746572223a7b22747970655f75726c223a22747970652e676f6f676c65617069732e636f6d2f70726f746f2e5472616e73666572436f6e7472616374222c2276616c7565223a224369417633486c46453731646170613948454e704a454b4671656e7468417a32306b67436c76776e46753076635249714d48686b59574d784e3259354e54686b4d6d566c4e54497a595449794d4459794d4459354f5451314f54646a4d544e6b4f444d785a574d3347416f3d227d7d5d2c224b417070466565223a313030303030302c2242616e647769647468466565223a323030303030302c2256657273696f6e223a312c22436861696e4944223a224d544134227d7d",
-        )
-        .unwrap();
-
-        let tx = crate::chains::Transaction {
-            raw_data: raw_tx,
-            tx_hash: Vec::new(),
-            signature: Vec::new(),
-            options: None,
-        };
-
-        let result_tx = crate::chains::klv::KLV {}.sign_tx(pvk, tx).unwrap();
-        assert_eq!(
-            result_tx.tx_hash,
-            hex::decode("0f47f28830f7aa9607a7a462b267003f94b4ef2c5c28ac8763cfc68e8fe10915")
-                .unwrap()
-        )
-    }
-
-    #[test]
-    fn test_sign_tx_2() {
-        let pvk = hex::decode("1ab42cc412b618bdea3a599e3c9bae199ebf030895b039e9db1e30dafb12b727")
-            .unwrap();
-
-        let raw_tx = hex::decode(
-            "7b2252617744617461223a7b224e6f6e6365223a3536392c2253656e646572223a2253715146557a4c44745a4e7a58657865592b2b424d56483547544b4c444d53786f3732476f52716a5a7a303d222c22436f6e7472616374223a5b7b2254797065223a392c22506172616d65746572223a7b22747970655f75726c223a22747970652e676f6f676c65617069732e636f6d2f70726f746f2e436c61696d436f6e7472616374227d7d5d2c224b417070466565223a313030303030302c2242616e647769647468466565223a323030303030302c2256657273696f6e223a312c22436861696e4944223a224d544134227d7d",
-        )
-        .unwrap();
-
-        let tx = crate::chains::Transaction {
-            raw_data: raw_tx,
-            tx_hash: Vec::new(),
-            signature: Vec::new(),
-            options: None,
-        };
-
-        let result_tx = crate::chains::klv::KLV {}.sign_tx(pvk, tx).unwrap();
-
-        assert_eq!(
-            result_tx.tx_hash,
-            hex::decode("a4f4768ef619999241cb6c81fed8affc8dbaaa32dd4ded674273c8b6f06ddf93")
-                .unwrap()
-        );
-    }
-
-    #[test]
-    fn test_sign_tx_3() {
-        let pvk = hex::decode("1ab42cc412b618bdea3a599e3c9bae199ebf030895b039e9db1e30dafb12b727")
-            .unwrap();
-
-        let json = r#"{"Signature":[],"RawData":{"Contract":[{"Parameter":{"value":"CiAErjVpczGsXwth+8y37LCGSr5O6tPlR9nduy2Np+8wyBIDS0xWGMCEPQ==","type_url":"type.googleapis.com\/proto.TransferContract"}}],"Nonce":580,"BandwidthFee":2000000,"Data":[""],"ChainID":"MTA4","Version":1,"Sender":"SqQFUzLDtZNzXexeY++BMVH5GTKLDMSxo72GoRqjZz0=","KAppFee":1000000}}"#;
-
-        let raw_tx = json.as_bytes().to_vec();
-
-        let tx = crate::chains::Transaction {
-            raw_data: raw_tx,
-            tx_hash: Vec::new(),
-            signature: Vec::new(),
-            options: None,
-        };
-
-        let result_tx = crate::chains::klv::KLV {}.sign_tx(pvk, tx).unwrap();
-
-        assert_eq!(
-            result_tx.tx_hash,
-            hex::decode("cb2741a67bb2e84f21ac892c9b6577446955debe9c9ef40c1799d212e617a55f")
-                .unwrap()
-        );
-    }
-
-    #[test]
-    fn test_sign_tx_4() {
-        let pvk = hex::decode("1ab42cc412b618bdea3a599e3c9bae199ebf030895b039e9db1e30dafb12b727")
-            .unwrap();
-
-        let json = r#"{"RawData":{"Sender":"UMjR49Dkn+HleedQY88TSjXXJhtbDpX7f7QVF/Dcqos=","Contract":[{"Type":63,"Parameter":{"type_url":"type.googleapis.com/proto.SmartContract","value":"EiAAAAAAAAAAAAUAIPnuq04LIuz1ew83LbqEVgLiyNyybBoRCghGUkctMlZCVRIFCIDh6xc="}}],"Data":["c3Rha2VGYXJt"],"KAppFee":2000000,"BandwidthFee":4622449,"Version":1,"ChainID":"MTAwMDAx"}}"#;
-
-        let raw_tx = json.as_bytes().to_vec();
-
-        let tx = crate::chains::Transaction {
-            raw_data: raw_tx,
-            tx_hash: Vec::new(),
-            signature: Vec::new(),
-            options: None,
-        };
-
-        let result_tx = crate::chains::klv::KLV {}.sign_tx(pvk, tx).unwrap();
-
-        assert_eq!(
-            result_tx.tx_hash,
-            hex::decode("50fce82cb3f4bf851d86fd594133b13e891d1f565958b0a95b11ce47f2179926")
-                .unwrap()
-        );
-    }
-    #[test]
-    fn test_sign_tx_5() {
-        let pvk = hex::decode("1ab42cc412b618bdea3a599e3c9bae199ebf030895b039e9db1e30dafb12b727")
-            .unwrap();
-
-        let json = r#"
-        {
-           "RawData": {
-                "Nonce": 606,
-                "Sender": "SqQFUzLDtZNzXexeY++BMVH5GTKLDMSxo72GoRqjZz0=",
-                "Contract": [
-                {
-                    "Parameter": {
-                    "type_url": "type.googleapis.com/proto.TransferContract",
-                    "value": "CiBI/KqGTZBj8/J8YhvX20xb9NP6l5eXRCBmJsWERlhmSRIDS0xWGMCEPQ=="
-                }
-                }
-                ],
-                "Data": [
-                ""
-                ],
-                "KAppFee": 1000000,
-                "BandwidthFee": 2000000,
-                "Version": 1,
-                "ChainID": "MTA4",
-                "KDAFee": {
-                    "KDA": "Q0hJUFMtMUdaUA==",
-                    "Amount": 688200
-                }
-           }
-        }"#;
-        let raw_tx = json.as_bytes().to_vec();
-
-        let tx = crate::chains::Transaction {
-            raw_data: raw_tx,
-            tx_hash: Vec::new(),
-            signature: Vec::new(),
-            options: None,
-        };
-
-        let result_tx = crate::chains::klv::KLV {}.sign_tx(pvk, tx).unwrap();
-
-        assert_eq!(
-            result_tx.tx_hash,
-            vec![
-                60, 222, 134, 3, 87, 86, 2, 184, 223, 221, 53, 134, 54, 27, 20, 178, 197, 31, 20,
-                66, 12, 107, 186, 61, 21, 82, 78, 66, 210, 190, 124, 194
-            ]
-        );
-    }
-
-    #[test]
-    fn test_decode_klv_tx() {
-        let raw_tx = hex::decode(
-            "7b225261774\
-        4617461223a7b224e6f6e6365223a322c2253656e646572223a2231427\
-        673447457583848784162506664437742686b6956767378446637354e7a\
-        4d4f6c44727357377034633d222c22436f6e7472616374223a5b7b22506\
-        172616d65746572223a7b22747970655f75726c223a22747970652e676f\
-        6f676c65617069732e636f6d2f70726f746f2e5472616e73666572436f6\
-        e7472616374222c2276616c7565223a224369446653574f374e61687538\
-        74717056506b4d547645324a6a4649385752702f4d62452f326c702b385\
-        06f37786742227d7d5d2c224b417070466565223a3530303030302c2242\
-        616e647769647468466565223a313030303030302c2256657273696f6e2\
-        23a312c22436861696e4944223a224d544134227d7d",
-        )
-        .unwrap();
-
-        let tx_info = crate::chains::klv::KLV {}.get_tx_info(raw_tx).unwrap();
-        assert_eq!(
-            tx_info.sender,
-            "klv16sd7crk4jlc8csrv7lwskqrpjgjklvcsmlhexuesa9p6a3dm57rs5vh0hq"
-        );
-    }
 
     #[test]
     fn test_sign_message() {
@@ -381,5 +204,4 @@
             "458fc2752927ae5ae68e6c0c95a4b408d6329ffc13de19c29bacf3d7efb12500567ca14d67460197ea6097fc93f1fd7c9b41c02a4aedcf1ab15d28b50935bb07"
         );
     }
->>>>>>> 68d9e939
 }