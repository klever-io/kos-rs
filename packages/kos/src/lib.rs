--- conflicted
+++ resolved
@@ -28,15 +28,6 @@
     Ok(generate_mnemonic(count)?.to_phrase())
 }
 
-<<<<<<< HEAD
-#[wasm_bindgen(js_name = "encrypt")]
-pub fn encrypt(value: JsValue, password: String) -> Result<String, Error> {
-    OK(("".to_owned()))
-}
-
-#[wasm_bindgen(js_name = "generateMnemonicPhrase")]
-pub fn encrypt(value: JsValue) -> Result<String, Error> {}
-=======
 /// Converts the given string to bytes.
 #[wasm_bindgen(js_name = "toBytes")]
 pub fn to_bytes(data: &str) -> Result<Vec<u8>, Error> {
@@ -82,5 +73,4 @@
 pub fn generate_qr(data: &str) -> Result<Vec<u8>, Error> {
     qrcode_generator::to_png_to_vec(data, QrCodeEcc::Low, 1024)
         .map_err(|e| Error::InvalidString(format!("Invalid QRCode data: {}", e.to_string())))
-}
->>>>>>> 71728151
+}